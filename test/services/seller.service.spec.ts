--- conflicted
+++ resolved
@@ -1,197 +1,27 @@
 import { getAllSellers } from '../../src/services/seller.service';
 import Seller from '../../src/models/Seller';
 import { SellerType } from '../../src/models/enums/sellerType';
-<<<<<<< HEAD
-import { TrustMeterScale } from '../../src/models/enums/trustMeterScale';
-
-let mongoServer: MongoMemoryServer;
-
-const mockSellers = [
-  {
-    seller_id: '0a0a0a-0a0a-0a0a',
-    name: 'Test Seller 1',
-    description: 'Test Seller 1 Description',
-    seller_type: SellerType.Test,
-    sell_map_center: { type: 'Point', coordinates: [-74.0060, 40.7128] }
-  },
-  {
-    seller_id: '0b0b0b-0b0b-0b0b',
-    name: 'Test Vendor 2',
-    description: 'Test Vendor 2 Description',
-    seller_type: SellerType.Inactive,
-    sell_map_center: { type: 'Point', coordinates: [-73.9000, 40.8000] }
-  },
-  {
-    seller_id: '0c0c0c-0c0c-0c0c',
-    name: 'Test Vendor 3',
-    description: 'Test Vendor 3 Description',
-    seller_type: SellerType.Active,
-    sell_map_center: { type: 'Point', coordinates: [-73.8500, 40.7500] }
-  },
-  {
-    seller_id: '0d0d0d-0d0d-0d0d',
-    name: 'Test Seller 4',
-    description: 'Test Seller 4 Description',
-    seller_type: SellerType.Active,
-    sell_map_center: { type: 'Point', coordinates: [-73.9000, 40.7000] }
-  },
-  {
-    seller_id: '0e0e0e-0e0e-0e0e',
-    name: 'Test Vendor 5',
-    description: 'Test Vendor 5 Description',
-    seller_type: SellerType.Active,
-    sell_map_center: { type: 'Point', coordinates: [-73.8500, 40.7500] }
-  }
-] as ISeller[];
-
-const mockUserSettings = [
-  {
-    user_settings_id: '0a0a0a-0a0a-0a0a',
-    user_name: 'Test One',
-    email: 'test-one@test.com',
-    phone_number: '111-111-1111',
-    findme: 'deviceGPS',
-    trust_meter_rating: TrustMeterScale.HUNDRED
-  },
-  {
-    user_settings_id: '0b0b0b-0b0b-0b0b',
-    user_name: 'Test Two',
-    email: 'test-two@test.com',
-    phone_number: '222-222-2222',
-    findme: 'deviceGPS',
-    trust_meter_rating: TrustMeterScale.EIGHTY
-  },
-  {
-    user_settings_id: '0c0c0c-0c0c-0c0c',
-    user_name: 'Test Three',
-    email: 'test-three@test.com',
-    phone_number: '333-333-3333',
-    findme: 'deviceGPS',
-    trust_meter_rating: TrustMeterScale.FIFTY
-  },
-  {
-    user_settings_id: '0d0d0d-0d0d-0d0d',
-    user_name: 'Test Four',
-    email: 'test-four@test.com',
-    phone_number: '444-444-4444',
-    findme: 'deviceGPS',
-    trust_meter_rating: TrustMeterScale.HUNDRED
-  },
-  {
-    user_settings_id: '0e0e0e-0e0e-0e0e',
-    user_name: 'Test Five',
-    email: 'test-five@test.com',
-    phone_number: '555-555-5555',
-    findme: 'deviceGPS',
-    trust_meter_rating: TrustMeterScale.EIGHTY
-  }
-] as IUserSettings[];
-
-const mockBoundingBox = {
-  sw_lat: 40.7000,
-  sw_lng: -74.0060,
-  ne_lat: 40.9000,
-  ne_lng: -73.8000
-};
-
-// Helper function to assert that sellers and their user settings are correctly merged
-const assertSellersWithSettings = (
-  result: ISellerWithSettings[],
-  expectedSellers: ISeller[],
-  mockUserSettings: IUserSettings[]
-) => {
-  expectedSellers.forEach((seller) => {
-    const correspondingUserSettings = mockUserSettings.find(
-      (settings) => settings.user_settings_id === seller.seller_id
-    );
-
-    expect(result).toEqual(
-      expect.arrayContaining([
-        expect.objectContaining({
-          ...seller,
-          user_name: correspondingUserSettings?.user_name,
-          email: correspondingUserSettings?.email,
-          phone_number: correspondingUserSettings?.phone_number,
-          findme: correspondingUserSettings?.findme,
-          trust_meter_rating: correspondingUserSettings?.trust_meter_rating
-        }),
-      ])
-    );
-  });
-};
-
-beforeAll(async () => {
-  try {
-    mongoServer = await MongoMemoryServer.create();
-    const uri = mongoServer.getUri();
-    await mongoose.connect(uri, { dbName: 'test' });
-
-    // initialize in-memory MongoDB by inserting mock data records
-    await Seller.insertMany(mockSellers);
-    await UserSettings.insertMany(mockUserSettings);
-  } catch (error) {
-    console.error('Failed to start MongoMemoryServer', error);
-    throw error;
-  }
-});
-
-afterAll(async () => {
-  await mongoose.disconnect();
-  await mongoServer.stop();
-});
-=======
->>>>>>> 96533c4d
 
 describe('getAllSellers function', () => {
+  const mockBoundingBox = {
+    sw_lat: 40.7000,
+    sw_lng: -74.0060,
+    ne_lat: 40.9000,
+    ne_lng: -73.8000
+  };
+
   it('should fetch all sellers when all parameters are empty', async () => {
     const sellersData = await getAllSellers();
 
-<<<<<<< HEAD
-    expect(result).toHaveLength(4);
-
-    // invoke the helper function to assert that sellers are merged with settings
-    assertSellersWithSettings(result, expectedMockSellers, mockUserSettings);
-  });
-
-  it('should fetch all applicable sellers when search query is provided and bounding box params are empty', async () => {
-    /* filter seller records to include those with description "Vendor" 
-       + exclude those with seller_type "Inactive" */
-    const expectedMockSellers = mockSellers.filter(
-      seller => seller.description.includes('Vendor') && 
-      seller.seller_type !== SellerType.Inactive
-    );
-
-    const result = await getAllSellers(undefined, 'Vendor');
-
-    expect(result).toHaveLength(2);
-
-    // invoke the helper function to assert that sellers are merged with settings
-    assertSellersWithSettings(result, expectedMockSellers, mockUserSettings);
-  });
-
-  it('should fetch all applicable sellers when bounding box params are provided and search query param is empty', async () => {
-    const expectedMockSellers = mockSellers.filter(
-      seller => seller.seller_type !== SellerType.Inactive &&
-      seller.sell_map_center.type === 'Point' &&
-      seller.sell_map_center.coordinates[0] >= mockBoundingBox.sw_lng &&
-      seller.sell_map_center.coordinates[0] <= mockBoundingBox.ne_lng &&
-      seller.sell_map_center.coordinates[1] >= mockBoundingBox.sw_lat &&
-      seller.sell_map_center.coordinates[1] <= mockBoundingBox.ne_lat
-    );
-
-    const result = await getAllSellers(mockBoundingBox, undefined);
-
-    expect(result).toHaveLength(4);
-=======
     expect(sellersData).toHaveLength(await Seller.countDocuments({
       seller_type: { $ne: SellerType.Inactive }
     }));
   });
 
-  it('should fetch all applicable sellers when search query is provided and origin + radius params are empty', async () => {  
+  it('should fetch all applicable sellers when search query is provided and bounding box params are empty', async () => {
     const searchQuery = 'Vendor';
     
-    const sellersData = await getAllSellers(undefined, undefined, searchQuery);
+    const sellersData = await getAllSellers(undefined, searchQuery);
     
     /* filter seller records to include those with "Vendor" 
        + exclude those with seller_type "Inactive" */
@@ -206,19 +36,20 @@
     ); // Ensure length matches expected sellers
   });
 
-  it('should fetch all applicable sellers when origin + radius are provided and search query param is empty', async () => { 
-    const radius = 10000; // 10 km in meters 
-
-    const sellersData = await getAllSellers({ lng: -74.0060, lat: 40.7128 }, 10, undefined);
+  it('should fetch all applicable sellers when bounding box params are provided and search query param is empty', async () => {
+    const sellersData = await getAllSellers(mockBoundingBox, undefined);
     
     /* filter seller records to exclude those with seller_type "Inactive"
-       + include those with sell_map_center within geospatial radius */
+       + include those with sell_map_center within geospatial bounding box */
     expect(sellersData).toHaveLength(
       await Seller.countDocuments({
         seller_type: { $ne: SellerType.Inactive },
         'sell_map_center.coordinates': {
           $geoWithin: {
-            $centerSphere: [[-74.0060, 40.7128], radius / 6378137]
+            $box: [
+              [mockBoundingBox.sw_lng, mockBoundingBox.sw_lat],
+              [mockBoundingBox.ne_lng, mockBoundingBox.ne_lat]
+            ]
           },
         },
       })
@@ -227,36 +58,12 @@
 
   it('should fetch all applicable sellers when all parameters are provided', async () => {
     const searchQuery = 'Vendor';
-    const radius = 10000; // 10 km in meters 
->>>>>>> 96533c4d
 
-    const sellersData = await getAllSellers({ lng: -74.0060, lat: 40.7128 }, 10, 'Vendor');
+    const sellersData = await getAllSellers(mockBoundingBox, 'Vendor');
 
-<<<<<<< HEAD
-  it('should fetch all applicable sellers when all parameters are provided', async () => {
-=======
->>>>>>> 96533c4d
     /* filter seller records to exclude those with seller_type "Inactive"
        + include those with "Vendor"
-       + include those with sell_map_center within geospatial radius */
-<<<<<<< HEAD
-    const expectedMockSellers = mockSellers.filter(
-      seller => seller.seller_type !== SellerType.Inactive &&
-      seller.description.includes('Vendor') &&
-      seller.sell_map_center.type === 'Point' &&
-      seller.sell_map_center.coordinates[0] >= mockBoundingBox.sw_lng &&
-      seller.sell_map_center.coordinates[0] <= mockBoundingBox.ne_lng &&
-      seller.sell_map_center.coordinates[1] >= mockBoundingBox.sw_lat &&
-      seller.sell_map_center.coordinates[1] <= mockBoundingBox.ne_lat
-    );
-
-    const result = await getAllSellers(mockBoundingBox, 'Vendor');
-
-    expect(result).toHaveLength(2);
-
-    // invoke the helper function to assert that sellers are merged with settings
-    assertSellersWithSettings(result, expectedMockSellers, mockUserSettings);
-=======
+       + include those with sell_map_center within geospatial bounding box */
     expect(sellersData).toHaveLength(
       await Seller.countDocuments({
         $or: [
@@ -266,11 +73,13 @@
         seller_type: { $ne: SellerType.Inactive },
         'sell_map_center.coordinates': {
           $geoWithin: {
-            $centerSphere: [[-74.0060, 40.7128], radius / 6378137]
+            $box: [
+              [mockBoundingBox.sw_lng, mockBoundingBox.sw_lat],
+              [mockBoundingBox.ne_lng, mockBoundingBox.ne_lat]
+            ]
           },
         },
       })
     ); // Ensure length matches expected sellers
->>>>>>> 96533c4d
   });
 });