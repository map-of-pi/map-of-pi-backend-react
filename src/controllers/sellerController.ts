--- conflicted
+++ resolved
@@ -5,24 +5,15 @@
 import logger from "../config/loggingConfig";
 
 export const fetchSellersByCriteria = async (req: Request, res: Response) => {
-  
   try {
     const { bounds, search_query } = req.body; // bounds: [sw_lat, sw_lng, ne_lat, ne_lng]
-<<<<<<< HEAD
-    const sellers = await sellerService.getAllSellers(bounds, search_query)
-=======
     const sellers = await sellerService.getAllSellers(bounds, search_query);
->>>>>>> c1276418
 
     if (!sellers || sellers.length === 0) {
       logger.warn(`No sellers found within bounds (${bounds?.sw_lat}, ${bounds?.sw_lng}) to (${bounds?.ne_lat}, ${bounds?.ne_lng}) with "${search_query ?? 'undefined'}"`);
       return res.status(204).json({ message: "Sellers not found" });
     }
     logger.info(`Fetched ${sellers.length} sellers within bounds (${bounds?.sw_lat}, ${bounds?.sw_lng}) to (${bounds?.ne_lat}, ${bounds?.ne_lng}) with "${search_query ?? 'undefined'}"`);
-<<<<<<< HEAD
-    // Return the sellers in the response
-=======
->>>>>>> c1276418
     return res.status(200).json(sellers);
   } catch (error: any) {
     logger.error('Failed to fetch sellers by criteria:', { 
