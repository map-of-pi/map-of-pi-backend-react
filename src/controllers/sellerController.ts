import { Request, Response } from "express";
import * as sellerService from "../services/seller.service";
import { uploadImage } from "../services/misc/image.service";

import logger from "../config/loggingConfig";
import { ISeller } from "../types";

export const fetchSellersByCriteria = async (req: Request, res: Response) => {
<<<<<<< HEAD
  try { 
    const { origin, radius, search_query} = req.body;
=======
  try {
    const { origin, radius, search_query } = req.body;
>>>>>>> 15879ec6
    const sellers = await sellerService.getAllSellers(origin, radius, search_query);
    const originString = origin ? `(${origin.lng}, ${origin.lat})` : 'undefined';

    if (!sellers || sellers.length === 0) {
      logger.warn(`No sellers found within ${radius ?? 'undefined'} km of ${originString} with "${search_query ?? 'undefined'}"`);
      return res.status(404).json({ message: "Sellers not found" });
    }
    logger.info(`Fetched ${sellers.length} sellers within ${radius ?? 'undefined'} km of ${originString} with "${search_query ?? 'undefined'}"`);
    res.status(200).json(sellers);
  } catch (error: any) {
    logger.error('Failed to fetch sellers by criteria:', { 
      message: error.message,
      config: error.config,
      stack: error.stack
    });
    return res.status(500).json({ message: 'An error occurred while fetching sellers; please try again later' });
  }
};

export const getSingleSeller = async (req: Request, res: Response) => {
  const { seller_id } = req.params;
  try {
    const currentSeller = await sellerService.getSingleSellerById(seller_id);
    if (!currentSeller) {
      logger.warn(`Seller with ID ${seller_id} not found.`);
      return res.status(404).json({ message: "Seller not found" });
    }
    logger.info(`Fetched seller with ID ${seller_id}`);
    res.status(200).json(currentSeller);
  } catch (error: any) {
    logger.error(`Failed to get single seller for sellerID ${ seller_id }:`, { 
      message: error.message,
      config: error.config,
      stack: error.stack
    });
    return res.status(500).json({ message: 'An error occurred while getting single seller; please try again later' });
  }
};

export const fetchSellerRegistration = async (req: Request, res: Response) => {
  try {
    if (!req.currentUser || !req.currentSeller) {
      logger.warn(`Seller registration not found for user ${req.currentUser?.pi_uid || "NULL"}`);
      return res.status(404).json({ message: "Seller registration not found" });
    }
    const currentSeller = req.currentSeller;
    logger.info(`Fetched seller registration for user ${req.currentUser.pi_uid}`);
    res.status(200).json(currentSeller);
  } catch (error: any) {
    logger.error('Failed to fetch seller registration:', { 
      message: error.message,
      config: error.config,
      stack: error.stack
    });
    return res.status(500).json({ message: 'An error occurred while fetching seller registration; please try again later' });
  }
};

export const registerSeller = async (req: Request, res: Response) => {
  try {
    const authUser = req.currentUser;
    const formData = req.body as ISeller;

    if (!authUser) {
      logger.warn("No authenticated user found for registering.");
      return res.status(401).json({ message: "Unauthorized user" });
    }

    // image file handling
    const file = req.file;
    const image = file ? await uploadImage(authUser.pi_uid, file, 'seller-registration') : '';

    formData.image = image;
    
    const registeredSeller = await sellerService.registerOrUpdateSeller(authUser, formData, image);
    logger.info(`Registered or updated seller for user ${authUser.pi_uid}`);
    return res.status(200).json({ seller: registeredSeller });
  } catch (error: any) {
    logger.error(`Failed to register seller for userID ${ req?.currentUser?.pi_uid }:`, { 
      message: error.message,
      config: error.config,
      stack: error.stack
    });
    return res.status(500).json({ message: 'An error occurred while registering seller; please try again later' });
  }
};

export const deleteSeller = async (req: Request, res: Response) => {
  try {
    const authUser = req.currentUser;
    const deletedSeller = await sellerService.deleteSeller(authUser?.pi_uid);
    logger.info(`Deleted seller with ID ${authUser?.pi_uid}`);
    res.status(200).json({ message: "Seller deleted successfully", deletedSeller });
  } catch (error: any) {
    logger.error(`Failed to delete seller for userID ${ req.currentUser?.pi_uid }:`, { 
      message: error.message,
      config: error.config,
      stack: error.stack
    });
    return res.status(500).json({ message: 'An error occurred while deleting seller; please try again later' });
  }
};<|MERGE_RESOLUTION|>--- conflicted
+++ resolved
@@ -6,13 +6,8 @@
 import { ISeller } from "../types";
 
 export const fetchSellersByCriteria = async (req: Request, res: Response) => {
-<<<<<<< HEAD
-  try { 
-    const { origin, radius, search_query} = req.body;
-=======
   try {
     const { origin, radius, search_query } = req.body;
->>>>>>> 15879ec6
     const sellers = await sellerService.getAllSellers(origin, radius, search_query);
     const originString = origin ? `(${origin.lng}, ${origin.lat})` : 'undefined';
 
