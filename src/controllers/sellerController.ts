--- conflicted
+++ resolved
@@ -1,13 +1,8 @@
 import { Request, Response } from "express";
 import * as sellerService from "../services/seller.service";
-<<<<<<< HEAD
 import { uploadImage } from "../services/misc/image.service";
 
 import logger from "../config/loggingConfig";
-=======
-
-import logger from '../config/loggingConfig';
->>>>>>> 4803e5f8
 
 export const fetchSellersByCriteria = async (req: Request, res: Response) => {
   try {
@@ -16,28 +11,10 @@
     const originString = origin ? `(${origin.lat}, ${origin.lng})` : 'undefined';
 
     if (!sellers || sellers.length === 0) {
-<<<<<<< HEAD
-      logger.warn(`No sellers found within ${radius}km of ${JSON.stringify(origin)}`);
-      return res.status(404).json({ message: "Sellers not found" });
-    }
-    logger.info(`Fetched ${sellers.length} sellers within ${radius}km of ${JSON.stringify(origin)}`);
-    res.status(200).json(sellers);
-  } catch (error: any) {
-    logger.error(`Failed to fetch sellers by location: ${error.message}`);
-    res.status(500).json({ message: error.message });
-  }
-};
-
-export const getSellers = async (req: Request, res: Response) => {
-  const { search_query = '' } = req.params; // default to empty string if not provided
-  try {
-    const sellers = await sellerService.getSellers(search_query);
-=======
       logger.warn(`No sellers found within ${radius ?? 'undefined'} km of ${originString} with "${search_query ?? 'undefined'}"`);
       return res.status(404).json({ message: "Sellers not found" });
     }
     logger.info(`Fetched ${sellers.length} sellers within ${radius ?? 'undefined'} km of ${originString} with "${search_query ?? 'undefined'}"`);
->>>>>>> 4803e5f8
     res.status(200).json(sellers);
   } catch (error: any) {
     logger.error(`Failed to fetch sellers by criteria: ${error.message}`);
