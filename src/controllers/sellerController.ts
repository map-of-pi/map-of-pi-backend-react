--- conflicted
+++ resolved
@@ -1,14 +1,10 @@
 import { Request, Response } from "express";
 import * as sellerService from "../services/seller.service";
-<<<<<<< HEAD
 import { uploadImage } from "../services/misc/image.service";
 import { ISeller } from "../types";
 
 import { env } from "../utils/env";
 import logger from "../config/loggingConfig";
-=======
-import logger from '../config/loggingConfig';
->>>>>>> f7586dfe
 
 export const fetchSellersByLocation = async (req: Request, res: Response) => {
   try {
@@ -71,18 +67,10 @@
 export const registerSeller = async (req: Request, res: Response) => {
   try {
     const authUser = req.currentUser;
-<<<<<<< HEAD
 
     if (!authUser) {
       logger.warn("No authenticated user found for registering.");
       return res.status(401).json({ message: "Unauthorized user" });
-=======
-    if (authUser) {
-      const seller = JSON.parse(req.body.json);
-      const registeredSeller = await sellerService.registerOrUpdateSeller(seller, authUser);
-      logger.info(`Registered or updated seller for user ${authUser.pi_uid}`);
-      return res.status(200).json({ seller: registeredSeller });
->>>>>>> f7586dfe
     }
 
     // file handling
