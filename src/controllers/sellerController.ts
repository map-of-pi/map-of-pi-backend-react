--- conflicted
+++ resolved
@@ -31,7 +31,6 @@
 
 export const fetchSellerRegistration = async (req: Request, res: Response) => {
   try {
-<<<<<<< HEAD
     if (!req.currentUser || !req.currentSeller) {
       return res.status(404).json({ message: "Seller registration not found." });
     }
@@ -51,11 +50,6 @@
       const registeredSeller = await sellerService.registerOrUpdateSeller(seller, authUser);
       return res.status(200).json({ seller: registeredSeller });
     }
-=======
-    const sellerData: ISeller = req.body;
-    const newSeller = await sellerService.registerNewSeller(sellerData);
-    return res.status(200).json({ newSeller });
->>>>>>> a3d60bcc
   } catch (error: any) {
     res.status(500).json({ message: error.message });
   }
