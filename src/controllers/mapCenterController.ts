import { Request, Response } from 'express';

import * as mapCenterService from '../services/mapCenter.service'; 
import { IMapCenter } from '../types';

import logger from '../config/loggingConfig';

export const saveMapCenter = async (req: Request, res: Response) => {
<<<<<<< HEAD
  let authUser =req.currentUser;
  try {  
    if (authUser){    
      const pi_uid = authUser.pi_uid;
      const { latitude, longitude } = req.body;
      const mapCenter = await mapCenterService.createOrUpdateMapCenter(pi_uid, latitude, longitude);
      return res.status(200).json({ message: 'Map center saved successfully', mapCenter });
    } else {
      return res.status(404).json({ message: "User not found; save Map Center unsuccessfull" })
=======
  let authUser = req.currentUser;
  try {  
    if (authUser) {    
      const pi_uid = authUser.pi_uid;
      const { latitude, longitude } = req.body;
      const mapCenter = await mapCenterService.createOrUpdateMapCenter(pi_uid, latitude, longitude);
      logger.info(`Map Center saved successfully for user ${pi_uid} with Latitude: ${latitude}, Longitude: ${longitude}`);
      return res.status(200).json(mapCenter);
    } else {
      logger.warn('User not found; Map Center failed to save.');
      return res.status(404).json({ message: "User not found; Map Center failed to save" });
>>>>>>> 40f67c8e
    }
  } catch (error: any) {
    logger.error(`Failed to save Map Center: ${error.message}`);
    res.status(500).json({ message: error.message });
  } 
};

export const getMapCenter = async (req: Request, res: Response) => {
  try {
    const pi_uid = req.currentUser?.pi_uid;
    if (pi_uid) {
      const mapCenter: IMapCenter | null = await mapCenterService.getMapCenterById(pi_uid);
      if (!mapCenter) {
<<<<<<< HEAD
        return res.status(404).json({ message: 'Map center not found.' });
      }
      return res.status(200).json(mapCenter);
=======
        logger.warn(`Map Center not found for user ${pi_uid}`);
        return res.status(404).json({ message: "Map Center not found" });
      }
      logger.info(`Map Center retrieved successfully for user ${pi_uid}`);
      return res.status(200).json(mapCenter);
    } else {
      logger.warn('No user found; cannot retrieve Map Center.');
      return res.status(404).json({ message: "User not found" });
>>>>>>> 40f67c8e
    }
  } catch (error: any) {
    logger.error(`Failed to retrieve Map Center: ${error.message}`);
    res.status(500).json({ message: error.message });
  }
};<|MERGE_RESOLUTION|>--- conflicted
+++ resolved
@@ -6,17 +6,6 @@
 import logger from '../config/loggingConfig';
 
 export const saveMapCenter = async (req: Request, res: Response) => {
-<<<<<<< HEAD
-  let authUser =req.currentUser;
-  try {  
-    if (authUser){    
-      const pi_uid = authUser.pi_uid;
-      const { latitude, longitude } = req.body;
-      const mapCenter = await mapCenterService.createOrUpdateMapCenter(pi_uid, latitude, longitude);
-      return res.status(200).json({ message: 'Map center saved successfully', mapCenter });
-    } else {
-      return res.status(404).json({ message: "User not found; save Map Center unsuccessfull" })
-=======
   let authUser = req.currentUser;
   try {  
     if (authUser) {    
@@ -28,7 +17,6 @@
     } else {
       logger.warn('User not found; Map Center failed to save.');
       return res.status(404).json({ message: "User not found; Map Center failed to save" });
->>>>>>> 40f67c8e
     }
   } catch (error: any) {
     logger.error(`Failed to save Map Center: ${error.message}`);
@@ -42,11 +30,6 @@
     if (pi_uid) {
       const mapCenter: IMapCenter | null = await mapCenterService.getMapCenterById(pi_uid);
       if (!mapCenter) {
-<<<<<<< HEAD
-        return res.status(404).json({ message: 'Map center not found.' });
-      }
-      return res.status(200).json(mapCenter);
-=======
         logger.warn(`Map Center not found for user ${pi_uid}`);
         return res.status(404).json({ message: "Map Center not found" });
       }
@@ -55,7 +38,6 @@
     } else {
       logger.warn('No user found; cannot retrieve Map Center.');
       return res.status(404).json({ message: "User not found" });
->>>>>>> 40f67c8e
     }
   } catch (error: any) {
     logger.error(`Failed to retrieve Map Center: ${error.message}`);
