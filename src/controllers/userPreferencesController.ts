import { Request, Response } from "express";

import * as userSettingsService from '../services/userSettings.service';
import { IUserSettings } from '../types';

import logger from '../config/loggingConfig';

export const getUserPreferences = async (req: Request, res: Response) => {
  const { user_settings_id } = req.params;
  try {
    const userPreferences: IUserSettings | null = await userSettingsService.getUserSettingsById(user_settings_id);
    if (!userPreferences) {
      logger.warn(`User Preferences not found for ID: ${user_settings_id}`);
      return res.status(404).json({ message: "User Preferences not found" });
    }
    logger.info(`Fetched User Preferences for ID: ${user_settings_id}`);
    res.status(200).json(userPreferences);
  } catch (error: any) {
    logger.error(`Failed to fetch User Preferences for ID ${user_settings_id}: ${error.message}`);
    res.status(500).json({ message: error.message });
  }
};

export const fetchUserPreferences = async (req: Request, res: Response) => {
  try {
    const currentUserPreferences = req.currentUserSettings;
    if (!req.currentUser || !currentUserPreferences) {
<<<<<<< HEAD
      return res.status(404).json({ message: "User Preferences not found." });
    }
=======
      logger.warn(`User Preferences not found for user with ID: ${req.currentUser?.pi_uid || "NULL"}`);
      return res.status(404).json({ message: "User Preferences not found" });
    }
    logger.info(`Fetched User Preferences for user with ID: ${req.currentUser.pi_uid}`);
>>>>>>> 40f67c8e
    res.status(200).json(currentUserPreferences);

  } catch (error: any) {
    logger.error(`Failed to fetch User Preferences for user with ID ${req.currentUser?.pi_uid}: ${error.message}`);
    res.status(500).json({ message: error.message });
  }
};

export const addUserPreferences = async (req: Request, res: Response) => {
  try {
    const authUser = req.currentUser
    if (authUser) {
      const userSettingsData = JSON.parse(req.body.json);
      const userPreferences = await userSettingsService.addOrUpdateUserSettings(userSettingsData, authUser);
      logger.info(`Added or updated User Preferences for user with ID: ${authUser.pi_uid}`);
      res.status(200).json({ settings: userPreferences });
    }    
  } catch (error: any) {
    logger.error(`Failed to add or update User Preferences for user with ID ${req.currentUser?.pi_uid}: ${error.message}`);
    res.status(500).json({ message: error.message });
  }
};<|MERGE_RESOLUTION|>--- conflicted
+++ resolved
@@ -25,15 +25,10 @@
   try {
     const currentUserPreferences = req.currentUserSettings;
     if (!req.currentUser || !currentUserPreferences) {
-<<<<<<< HEAD
-      return res.status(404).json({ message: "User Preferences not found." });
-    }
-=======
       logger.warn(`User Preferences not found for user with ID: ${req.currentUser?.pi_uid || "NULL"}`);
       return res.status(404).json({ message: "User Preferences not found" });
     }
     logger.info(`Fetched User Preferences for user with ID: ${req.currentUser.pi_uid}`);
->>>>>>> 40f67c8e
     res.status(200).json(currentUserPreferences);
 
   } catch (error: any) {
