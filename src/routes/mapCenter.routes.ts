--- conflicted
+++ resolved
@@ -48,15 +48,11 @@
  *       500:
  *         description: Internal server error
  */
-<<<<<<< HEAD
-mapCenterRoutes.get('/', verifyToken, mapCenterController.getMapCenter);
-=======
 mapCenterRoutes.get(
   '/', 
   verifyToken, 
   mapCenterController.getMapCenter
 );
->>>>>>> 40f67c8e
 
 /**
  * @swagger
