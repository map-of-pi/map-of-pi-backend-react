import { Router } from "express";
import * as sellerController from "../controllers/sellerController";
import { verifyToken } from "../middlewares/verifyToken";
import { isSellerOwner } from "../middlewares/isSellerOwner";
import { isSellerFound } from "../middlewares/isSellerFound";
import upload from "../utils/multer";

/**
 * @swagger
 * components:
 *   schemas:
 *     SellerSchema:
 *       type: object
 *       properties:
 *         seller_id:
 *           type: string
 *           description: Pi user ID of the seller
 *         name:
 *           type: string
 *           description: Name of the seller
 *         description:
 *           type: string
 *           description: Description of the seller
 *         image:
 *           type: string
 *           description: Image of the seller
 *         address:
 *           type: string
 *           description: Address of the seller
 *         sale_items:
 *           type: string
 *           description: Sale items/descriptions offered by the seller
 *         average_rating:
 *           type: object
 *           description: Average rating of the seller
 *           properties:
 *             $numberDecimal:
 *               type: string
 *           required:
 *             - $numberDecimal
 *         trust_meter_rating:
 *           type: object
 *           $ref: '/api/docs/enum/TrustMeterScale.yml#/components/schemas/TrustMeterScale'
 *         coordinates:
 *           type: object
 *           description: Geographical coordinates of the seller's location
 *           properties:
 *             type:
 *               type: string
 *             coordinates:
 *               type: array
 *               items:
 *                 type: number
 *           required:
 *             - type
 *             - coordinates
 *         order_online_enabled_pref:
 *           type: boolean
 *           description: Preference for online ordering availability
 *       required:
 *         - seller_id
 *         - name
 *         - description
 *         - average_rating
 *         - trust_meter_rating
 *         - order_online_enabled_pref
 */
const sellerRoutes = Router();

<<<<<<< HEAD
sellerRoutes.post("/fetch", sellerController.fetchSellersByLocation);
=======
/**
 * @swagger
 * /api/v1/sellers:
 *   get:
 *     tags:
 *       - Seller
 *     summary: Get all sellers
 *     responses:
 *       200:
 *         description: Successful response
 *         content:
 *           application/json:
 *             schema:
 *               type: array
 *               items:
 *                 $ref: '/api/docs/SellersSchema.yml#/components/schemas/GetAllSellersRs'
 *       400:
 *         description: Bad request
 *       500:
 *         description: Internal server error
 */
sellerRoutes.get("/", sellerController.getAllSellers);
>>>>>>> efad550b

/**
 * @swagger
 * /api/v1/sellers/register:
 *   post:
 *     tags:
 *       - Seller
 *     summary: Register a new seller
 *     parameters:
 *       - name: Authorization
 *         in: header
 *         required: true
 *         schema:
 *           type: string
 *         description: Bearer token for authentication
 *     requestBody:
 *       required: true
 *       content:
 *         application/json:
 *           schema:
 *             $ref: '/api/docs/SellersSchema.yml#/components/schemas/RegisterNewSellerRq'
 *     responses:
 *       200:
 *         description: Seller registration successful
 *         content:
 *           application/json:
 *             schema:
 *               $ref: '/api/docs/SellersSchema.yml#/components/schemas/RegisterNewSellerRs'
 *       400:
 *         description: Bad request
 *       500:
 *         description: Internal server error
 */
sellerRoutes.post(
  "/register",
  verifyToken,
  upload.array("images"),
  sellerController.registerNewSeller
);

/**
 * @swagger
 * /api/v1/sellers/{seller_id}:
 *   get:
 *     tags:
 *       - Seller
 *     summary: Get a single seller by seller ID
 *     parameters:
 *       - name: seller_id
 *         in: path
 *         required: true
 *         schema:
 *           type: string
 *         description: The ID of the seller to retrieve
 *     responses:
 *       200:
 *         description: Successful response
 *         content:
 *           application/json:
 *             schema:
 *               $ref: '/api/docs/SellersSchema.yml#/components/schemas/GetSingleSellerRs'
 *       404:
 *         description: Seller not found
 *       500:
 *         description: Internal server error
 */
sellerRoutes.get("/:seller_id", isSellerFound, sellerController.getSingleSeller);

/**
 * @swagger
 * /api/v1/sellers/{seller_id}:
 *   put:
 *     tags:
 *       - Seller
 *     summary: Update a seller
 *     parameters:
 *       - name: seller_id
 *         in: path
 *         required: true
 *         schema:
 *           type: string
 *         description: The ID of the seller to update
 *       - name: Authorization
 *         in: header
 *         required: true
 *         schema:
 *           type: string
 *         description: Bearer token for authentication
 *     requestBody:
 *       required: true
 *       content:
 *         application/json:
 *           schema:
 *             $ref: '/api/docs/SellersSchema.yml#/components/schemas/UpdateSellerRq'
 *     responses:
 *       200:
 *         description: Successful update
 *         content:
 *           application/json:
 *             schema:
 *               $ref: '/api/docs/SellersSchema.yml#/components/schemas/UpdateSellerRs'
 *       400:
 *         description: Bad request
 *       401:
 *         description: Unauthorized - Missing or invalid token
 *       403:
 *         description: Forbidden - User does not have permission
 *       404:
 *         description: Seller not found
 *       500:
 *         description: Internal server error
 */
sellerRoutes.put(
  "/:seller_id",
  verifyToken,
  isSellerFound,
  isSellerOwner,
  sellerController.updateSeller
);

export default sellerRoutes;<|MERGE_RESOLUTION|>--- conflicted
+++ resolved
@@ -67,9 +67,6 @@
  */
 const sellerRoutes = Router();
 
-<<<<<<< HEAD
-sellerRoutes.post("/fetch", sellerController.fetchSellersByLocation);
-=======
 /**
  * @swagger
  * /api/v1/sellers:
@@ -91,8 +88,7 @@
  *       500:
  *         description: Internal server error
  */
-sellerRoutes.get("/", sellerController.getAllSellers);
->>>>>>> efad550b
+sellerRoutes.post("/fetch", sellerController.fetchSellersByLocation);
 
 /**
  * @swagger
