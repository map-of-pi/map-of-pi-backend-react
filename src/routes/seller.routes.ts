--- conflicted
+++ resolved
@@ -23,11 +23,7 @@
  *           description: Description of the seller
  *         seller_type:
  *           type: string
-<<<<<<< HEAD
- *           description: Type of the seller (active, inactive, test, other)
-=======
  *           description: Type of the seller
->>>>>>> c1276418
  *           enum:
  *             - active
  *             - inactive
@@ -72,11 +68,7 @@
  *   post:
  *     tags:
  *       - Seller
-<<<<<<< HEAD
- *     summary: Fetch all sellers within the visible map area (bounding box), sorted by reviews and updated_at, with a maximum of 36 sellers.
-=======
  *     summary: Fetch all sellers within the visible map area (bounding box) | sorted by reviews with a maximum of 36 sellers.
->>>>>>> c1276418
  *     requestBody:
  *       content:
  *         application/json:
