components:
  schemas:
    GetAllSellersRq:
      type: object
      properties:
        origin:
          type: object
          properties:
            lat:
              type: number
              example: 40.7128
            lng:
              type: number
              example: -74.0060
        radius:
          type: number
          example: 15

    GetAllSellersRs:
      type: array
      items:
        type: object
        properties:
          seller_id:
            type: string
            example: 0d367ba3-a2e8-4380-86c3-ab7c0b7890c0
          name:
            type: string
            example: Test Seller
          description:
            type: string
            example: This is a sample seller description.
          seller_type:
            type: string
            example: Pioneer
          image:
            type: string
            example: http://example.com/image.jpg
          address:
            type: string
            example: 1234 Test St, Test City, SC 12345
          sale_items:
            type: string
            example: Test Item 1, Test Item 2
          average_rating:
            type: object
            properties:
              $numberDecimal:
                type: string
                example: 4.5
            required:
              - $numberDecimal
          trust_meter_rating:
            $ref: '/api/docs/enum/TrustMeterScale.yml#/components/schemas/TrustMeterScale'
          sell_map_center:
            type: object
            properties:
              type:
                type: string
                example: Point
              coordinates:
                type: array
                items:
                  type: number
                example: [-73.856077, 40.848447]
            required:
              - type
              - coordinates
          order_online_enabled_pref:
            type: boolean
            example: true
          _id:
            type: string
            example: 666c84b9d77068c6efeeaa1a
          __v:
            type: number
            example: 0
        required:
          - seller_id
          - name
          - description
          - seller_type
          - average_rating
          - trust_meter_rating
          - sell_map_center
          - order_online_enabled_pref
          - _id
          - __v

    GetSingleSellerRs:
      type: object
      properties:
        seller_id:
          type: string
          example: 0d367ba3-a2e8-4380-86c3-ab7c0b7890c0
        name:
          type: string
          example: Test Seller
        description:
          type: string
          example: This is a sample seller description.
        seller_type:
          type: string
          example: Pioneer
        image:
          type: string
          example: http://example.com/image.jpg
        address:
          type: string
          example: 1234 Test St, Test City, SC 12345
        sale_items:
          type: string
          example: Test Item 1, Test Item 2
        average_rating:
          type: object
          properties:
            $numberDecimal:
              type: string
              example: 4.5
          required:
            - $numberDecimal
        trust_meter_rating:
          $ref: '/api/docs/enum/TrustMeterScale.yml#/components/schemas/TrustMeterScale'
        sell_map_center:
          type: object
          properties:
            type:
              type: string
              example: Point
            coordinates:
              type: array
              items:
                type: number
              example: [-73.856077, 40.848447]
          required:
            - type
            - coordinates
        order_online_enabled_pref:
          type: boolean
          example: true
        _id:
          type: string
          example: 666c84b9d77068c6efeeaa1a
        __v:
          type: number
          example: 0
      required:
        - seller_id
        - name
        - description
        - seller_type
        - average_rating
        - trust_meter_rating
        - sell_map_center
        - order_online_enabled_pref
        - _id
        - __v

    GetSellerRegistrationRq:
      type: object
      properties:
        currentUser:
          type: object
          properties:
            pi_uid:
              type: string
              example: 0d367ba3-a2e8-4380-86c3-ab7c0b7890c0    
      required:
        - currentUser

    GetSellerRegistrationRs:
      type: object
      properties:
        currentSeller:
          type: object
          properties:
            seller_id:
              type: string
              example: 0d367ba3-a2e8-4380-86c3-ab7c0b7890c0
            name:
              type: string
              example: Test Seller
            description:
              type: string
              example: This is a sample seller description.
            seller_type:
              type: string
              example: Pioneer
            image:
              type: string
              example: http://example.com/image.jpg
            address:
              type: string
              example: 1234 Test St, Test City, SC 12345
            sale_items:
              type: string
              example: Test Item 1, Test Item 2
            average_rating:
              type: object
              properties:
                $numberDecimal:
                  type: string
                  example: 4.5
              required:
                - $numberDecimal
            trust_meter_rating:
              $ref: '/api/docs/enum/TrustMeterScale.yml#/components/schemas/TrustMeterScale'
            sell_map_center:
              type: object
              properties:
                type:
                  type: string
                  example: Point
                coordinates:
                  type: array
                  items:
                    type: number
                  example: [-73.856077, 40.848447]
              required:
                - type
                - coordinates
            order_online_enabled_pref:
              type: boolean
              example: true
            _id:
              type: string
              example: 666c8c2eac7df1b07197b5dd
            __v:
              type: number
              example: 0
          required:
            - seller_id
            - name
            - description
            - seller_type
            - average_rating
            - trust_meter_rating
            - sell_map_center
            - order_online_enabled_pref
            - _id
            - __v
      
    RegisterSellerRq:
      type: object
      properties:
        json:
          type: object
          properties:
            seller_id:
              type: string
              example: 0d367ba3-a2e8-4380-86c3-ab7c0b7890c0
            name:
              type: string
              example: Test Seller
            description:
              type: string
              example: This is a sample seller description.
            seller_type:
              type: string
              example: Pioneer
            image:
              type: string
              example: http://example.com/image.jpg
            address:
              type: string
              example: 1234 Test St, Test City, SC 12345
            sale_items:
              type: string
              example: Test Item 1, Test Item 2
            average_rating:
              type: object
              properties:
                $numberDecimal:
                  type: string
                  example: 4.5
              required:
                - $numberDecimal
            trust_meter_rating:
              $ref: '/api/docs/enum/TrustMeterScale.yml#/components/schemas/TrustMeterScale'
            sell_map_center:
              type: object
              properties:
                type:
                  type: string
                  example: Point
                coordinates:
                  type: array
                  items:
                    type: number
                  example: [-73.856077, 40.848447]
              required:
                - type
                - coordinates
            order_online_enabled_pref:
              type: boolean
              example: true
          required:
            - seller_id
            - name
            - description
            - seller_type
            - average_rating
            - trust_meter_rating
            - sell_map_center
            - order_online_enabled_pref

    RegisterSellerRs:
      type: object
      properties:
        seller:
          type: object
          properties:
            seller_id:
              type: string
              example: 0d367ba3-a2e8-4380-86c3-ab7c0b7890c0
            name:
              type: string
              example: Test Seller
            description:
              type: string
              example: This is a sample seller description.
            seller_type:
              type: string
              example: Pioneer
            image:
              type: string
              example: http://example.com/image.jpg
            address:
              type: string
              example: 1234 Test St, Test City, SC 12345
            sale_items:
              type: string
              example: Test Item 1, Test Item 2
            average_rating:
              type: object
              properties:
                $numberDecimal:
                  type: string
                  example: 4.5
              required:
                - $numberDecimal
            trust_meter_rating:
              $ref: '/api/docs/enum/TrustMeterScale.yml#/components/schemas/TrustMeterScale'
            sell_map_center:
              type: object
              properties:
                type:
                  type: string
                  example: Point
                coordinates:
                  type: array
                  items:
                    type: number
                  example: [-73.856077, 40.848447]
              required:
                - type
                - coordinates
            order_online_enabled_pref:
              type: boolean
              example: true
            _id:
              type: string
              example: 666c8c2eac7df1b07197b5dd
            __v:
              type: number
              example: 0
          required:
            - seller_id
            - name
            - description
            - seller_type
            - average_rating
            - trust_meter_rating
            - sell_map_center
            - order_online_enabled_pref
            - _id
<<<<<<< HEAD
            - __v
      required:
        - updatedSeller

    DeleteSellerRs:
      type: object
      properties:
        message:
          type: string
          example: Seller deleted successfully.
        deletedSeller:
          type: object
          properties:
            seller_id:
              type: string
              example: 0d367ba3-a2e8-4380-86c3-ab7c0b7890c0
            name:
              type: string
              example: Test Seller
            description:
              type: string
              example: This is a sample seller description.
            image:
              type: string
              example: http://example.com/image.jpg
            address:
              type: string
              example: 1234 Test St, Test City, SC 12345
            sale_items:
              type: string
              example: Test Item 1, Test Item 2
            average_rating:
              type: object
              properties:
                $numberDecimal:
                  type: string
                  example: 4.5
              required:
                - $numberDecimal
            trust_meter_rating:
              $ref: '/api/docs/enum/TrustMeterScale.yml#/components/schemas/TrustMeterScale'
            sell_map_center:
              type: object
              properties:
                type:
                  type: string
                  example: Point
                coordinates:
                  type: array
                  items:
                    type: number
                  example: [-73.856077, 40.848447]
              required:
                - type
                - coordinates
            order_online_enabled_pref:
              type: boolean
              example: true
            _id:
              type: string
              example: 666c84b9d77068c6efeeaa1a
            __v:
              type: number
              example: 0
          required:
            - seller_id
            - name
            - description
            - average_rating
            - trust_meter_rating
            - sell_map_center
            - order_online_enabled_pref
            - _id
            - __v
            
=======
            - __v
>>>>>>> 94d95b07
<|MERGE_RESOLUTION|>--- conflicted
+++ resolved
@@ -303,6 +303,10 @@
             - trust_meter_rating
             - sell_map_center
             - order_online_enabled_pref
+            - _id
+            - __v
+      required:
+        - json
 
     RegisterSellerRs:
       type: object
@@ -319,9 +323,6 @@
             description:
               type: string
               example: This is a sample seller description.
-            seller_type:
-              type: string
-              example: Pioneer
             image:
               type: string
               example: http://example.com/image.jpg
@@ -331,16 +332,6 @@
             sale_items:
               type: string
               example: Test Item 1, Test Item 2
-            average_rating:
-              type: object
-              properties:
-                $numberDecimal:
-                  type: string
-                  example: 4.5
-              required:
-                - $numberDecimal
-            trust_meter_rating:
-              $ref: '/api/docs/enum/TrustMeterScale.yml#/components/schemas/TrustMeterScale'
             sell_map_center:
               type: object
               properties:
@@ -358,98 +349,74 @@
             order_online_enabled_pref:
               type: boolean
               example: true
-            _id:
-              type: string
-              example: 666c8c2eac7df1b07197b5dd
-            __v:
-              type: number
-              example: 0
-          required:
-            - seller_id
-            - name
-            - description
-            - seller_type
-            - average_rating
-            - trust_meter_rating
-            - sell_map_center
-            - order_online_enabled_pref
-            - _id
-<<<<<<< HEAD
-            - __v
-      required:
-        - updatedSeller
-
-    DeleteSellerRs:
-      type: object
-      properties:
-        message:
-          type: string
-          example: Seller deleted successfully.
-        deletedSeller:
-          type: object
-          properties:
-            seller_id:
-              type: string
-              example: 0d367ba3-a2e8-4380-86c3-ab7c0b7890c0
-            name:
-              type: string
-              example: Test Seller
-            description:
-              type: string
-              example: This is a sample seller description.
-            image:
-              type: string
-              example: http://example.com/image.jpg
-            address:
-              type: string
-              example: 1234 Test St, Test City, SC 12345
-            sale_items:
-              type: string
-              example: Test Item 1, Test Item 2
-            average_rating:
-              type: object
-              properties:
-                $numberDecimal:
-                  type: string
-                  example: 4.5
-              required:
-                - $numberDecimal
-            trust_meter_rating:
-              $ref: '/api/docs/enum/TrustMeterScale.yml#/components/schemas/TrustMeterScale'
-            sell_map_center:
-              type: object
-              properties:
-                type:
-                  type: string
-                  example: Point
-                coordinates:
-                  type: array
-                  items:
-                    type: number
-                  example: [-73.856077, 40.848447]
-              required:
-                - type
-                - coordinates
-            order_online_enabled_pref:
-              type: boolean
-              example: true
-            _id:
-              type: string
-              example: 666c84b9d77068c6efeeaa1a
-            __v:
-              type: number
-              example: 0
-          required:
-            - seller_id
-            - name
-            - description
-            - average_rating
-            - trust_meter_rating
-            - sell_map_center
-            - order_online_enabled_pref
-            - _id
-            - __v
-            
-=======
-            - __v
->>>>>>> 94d95b07
+
+      DeleteSellerRs:
+        type: object
+        properties:
+          message:
+            type: string
+            example: Seller deleted successfully.
+          deletedSeller:
+            type: object
+            properties:
+              seller_id:
+                type: string
+                example: 0d367ba3-a2e8-4380-86c3-ab7c0b7890c0
+              name:
+                type: string
+                example: Test Seller
+              description:
+                type: string
+                example: This is a sample seller description.
+              image:
+                type: string
+                example: http://example.com/image.jpg
+              address:
+                type: string
+                example: 1234 Test St, Test City, SC 12345
+              sale_items:
+                type: string
+                example: Test Item 1, Test Item 2
+              average_rating:
+                type: object
+                properties:
+                  $numberDecimal:
+                    type: string
+                    example: 4.5
+                required:
+                  - $numberDecimal
+              trust_meter_rating:
+                $ref: '/api/docs/enum/TrustMeterScale.yml#/components/schemas/TrustMeterScale'
+              sell_map_center:
+                type: object
+                properties:
+                  type:
+                    type: string
+                    example: Point
+                  coordinates:
+                    type: array
+                    items:
+                      type: number
+                    example: [-73.856077, 40.848447]
+                required:
+                  - type
+                  - coordinates
+              order_online_enabled_pref:
+                type: boolean
+                example: true
+              _id:
+                type: string
+                example: 666c84b9d77068c6efeeaa1a
+              __v:
+                type: number
+                example: 0
+            required:
+              - seller_id
+              - name
+              - description
+              - average_rating
+              - trust_meter_rating
+              - sell_map_center
+              - order_online_enabled_pref
+              - _id
+              - __v