components:
  schemas:
    GetAllSellersRq:
      type: object
      properties:
        origin:
          type: object
          properties:
            lat:
              type: number
              example: 40.7128
            lng:
              type: number
              example: -74.0060
        radius:
          type: number
          example: 15
        search_query:
          type: string
          example: test

    GetAllSellersRs:
      type: array
      items:
        type: object
        properties:
          seller_id:
            type: string
            example: 0d367ba3-a2e8-4380-86c3-ab7c0b7890c0
          name:
            type: string
            example: Test Seller
          description:
            type: string
            example: This is a sample seller description.
          seller_type:
            $ref: '/api/docs/enum/SellerType.yml#/components/schemas/SellerType'
          address:
            type: string
<<<<<<< HEAD
            example: Real Merchant - actively selling
=======
            example: 1234 Test St, Test City, SC 12345
>>>>>>> 5342d03b
          image:
            type: string
            format: binary
            example: http://example.com/image.jpg
          average_rating:
            type: object
            properties:
              $numberDecimal:
                type: string
                example: 4.5
            required:
              - $numberDecimal
          sell_map_center:
            type: object
            properties:
              type:
                type: string
                example: Point
              coordinates:
                type: array
                items:
                  type: number
                example: [-73.856077, 40.848447]
            required:
              - type
              - coordinates
          order_online_enabled_pref:
            type: boolean
            example: true
          _id:
            type: string
            example: 666c84b9d77068c6efeeaa1a
          __v:
            type: number
            example: 0
        required:
        - seller_id

    GetSingleSellerRs:
      type: object
      properties:
        seller_id:
          type: string
          example: 0d367ba3-a2e8-4380-86c3-ab7c0b7890c0
        name:
          type: string
          example: Test Seller
        description:
          type: string
          example: This is a sample seller description.
        seller_type:
          $ref: '/api/docs/enum/SellerType.yml#/components/schemas/SellerType'
        address:
          type: string
<<<<<<< HEAD
          example: Real merchant - not currently selling 
=======
          example: 1234 Test St, Test City, SC 12345
>>>>>>> 5342d03b
        image:
          type: string
          format: binary
          example: http://example.com/image.jpg
        average_rating:
          type: object
          properties:
            $numberDecimal:
              type: string
              example: 4.5
          required:
            - $numberDecimal
        sell_map_center:
          type: object
          properties:
            type:
              type: string
              example: Point
            coordinates:
              type: array
              items:
                type: number
              example: [-73.856077, 40.848447]
          required:
            - type
            - coordinates
        order_online_enabled_pref:
          type: boolean
          example: true
        _id:
          type: string
          example: 666c84b9d77068c6efeeaa1a
        __v:
          type: number
          example: 0
      required:
        - seller_id

    GetSellerRegistrationRq:
      type: object
      properties:
        currentUser:
          type: object
          properties:
            pi_uid:
              type: string
              example: 0d367ba3-a2e8-4380-86c3-ab7c0b7890c0    
      required:
        - currentUser

    GetSellerRegistrationRs:
      type: object
      properties:
        currentSeller:
          type: object
          properties:
            seller_id:
              type: string
              example: 0d367ba3-a2e8-4380-86c3-ab7c0b7890c0
            name:
              type: string
              example: Test Seller
            description:
              type: string
              example: This is a sample seller description.
            seller_type:
              $ref: '/api/docs/enum/SellerType.yml#/components/schemas/SellerType'
            address:
              type: string
<<<<<<< HEAD
              example: Test seller
=======
              example: 1234 Test St, Test City, SC 12345
>>>>>>> 5342d03b
            image:
              type: string
              format: binary
              example: http://example.com/image.jpg
            average_rating:
              type: object
              properties:
                $numberDecimal:
                  type: string
                  example: 4.5
              required:
                - $numberDecimal
            sell_map_center:
              type: object
              properties:
                type:
                  type: string
                  example: Point
                coordinates:
                  type: array
                  items:
                    type: number
                  example: [-73.856077, 40.848447]
              required:
                - type
                - coordinates
            order_online_enabled_pref:
              type: boolean
              example: true
            _id:
              type: string
              example: 666c8c2eac7df1b07197b5dd
            __v:
              type: number
              example: 0
          required:
            - seller_id
      
    RegisterSellerRq:
      type: object
      properties:
        name:
          type: string
          example: Test Seller
        description:
          type: string
          example: This is a sample seller description.
        seller_type:
          $ref: '/api/docs/enum/SellerType.yml#/components/schemas/SellerType'
        address:
          type: string
          example: 1234 Test St, Test City, SC 12345
        image:
          type: string
          format: binary
          example: http://example.com/image.jpg
        average_rating:
          type: object
          properties:
<<<<<<< HEAD
            seller_id:
              type: string
              example: 0d367ba3-a2e8-4380-86c3-ab7c0b7890c0
            name:
              type: string
              example: Test Seller
            description:
              type: string
              example: This is a sample seller description.
            seller_type:
              type: string
              example: Test seller
            image:
=======
            $numberDecimal:
>>>>>>> 5342d03b
              type: string
              example: 4.5
        sell_map_center:
          type: object
          properties:
            type:
              type: string
              example: Point
            coordinates:
              type: array
              items:
                type: number
              example: [-73.856077, 40.848447]
          required:
            - type
            - coordinates
        order_online_enabled_pref:
          type: boolean
          example: true
          required:
            - seller_id

    RegisterSellerRs:
      type: object
      properties:
        seller:
          type: object
          properties:
            seller_id:
              type: string
              example: 0d367ba3-a2e8-4380-86c3-ab7c0b7890c0
            name:
              type: string
              example: Test Seller
            description:
              type: string
              example: This is a sample seller description.
            seller_type:
              $ref: '/api/docs/enum/SellerType.yml#/components/schemas/SellerType'
            address:
              type: string
              example: 1234 Test St, Test City, SC 12345
            image:
              type: string
              format: binary
              example: http://example.com/image.jpg
            average_rating:
              type: object
              properties:
                $numberDecimal:
                  type: string
                  example: 4.5
              required:
                - $numberDecimal
            sell_map_center:
              type: object
              properties:
                type:
                  type: string
                  example: Point
                coordinates:
                  type: array
                  items:
                    type: number
                  example: [-73.856077, 40.848447]
              required:
                - type
                - coordinates
            order_online_enabled_pref:
              type: boolean
              example: true

      DeleteSellerRs:
        type: object
        properties:
          message:
            type: string
            example: Seller deleted successfully.
          deletedSeller:
            type: object
            properties:
              seller_id:
                type: string
                example: 0d367ba3-a2e8-4380-86c3-ab7c0b7890c0
              name:
                type: string
                example: Test Seller
              description:
                type: string
                example: This is a sample seller description.
              seller_type:
                $ref: '/api/docs/enum/SellerType.yml#/components/schemas/SellerType'
              address:
                type: string
                example: 1234 Test St, Test City, SC 12345
              image:
                type: string
                format: binary
                example: http://example.com/image.jpg
              average_rating:
                type: object
                properties:
                  $numberDecimal:
                    type: string
                    example: 4.5
                required:
                  - $numberDecimal
              sell_map_center:
                type: object
                properties:
                  type:
                    type: string
                    example: Point
                  coordinates:
                    type: array
                    items:
                      type: number
                    example: [-73.856077, 40.848447]
                required:
                  - type
                  - coordinates
              order_online_enabled_pref:
                type: boolean
                example: true
              _id:
                type: string
                example: 666c84b9d77068c6efeeaa1a
              __v:
                type: number
                example: 0
            required:
              - seller_id<|MERGE_RESOLUTION|>--- conflicted
+++ resolved
@@ -37,11 +37,7 @@
             $ref: '/api/docs/enum/SellerType.yml#/components/schemas/SellerType'
           address:
             type: string
-<<<<<<< HEAD
-            example: Real Merchant - actively selling
-=======
             example: 1234 Test St, Test City, SC 12345
->>>>>>> 5342d03b
           image:
             type: string
             format: binary
@@ -96,11 +92,7 @@
           $ref: '/api/docs/enum/SellerType.yml#/components/schemas/SellerType'
         address:
           type: string
-<<<<<<< HEAD
-          example: Real merchant - not currently selling 
-=======
           example: 1234 Test St, Test City, SC 12345
->>>>>>> 5342d03b
         image:
           type: string
           format: binary
@@ -170,11 +162,7 @@
               $ref: '/api/docs/enum/SellerType.yml#/components/schemas/SellerType'
             address:
               type: string
-<<<<<<< HEAD
-              example: Test seller
-=======
               example: 1234 Test St, Test City, SC 12345
->>>>>>> 5342d03b
             image:
               type: string
               format: binary
@@ -234,23 +222,7 @@
         average_rating:
           type: object
           properties:
-<<<<<<< HEAD
-            seller_id:
-              type: string
-              example: 0d367ba3-a2e8-4380-86c3-ab7c0b7890c0
-            name:
-              type: string
-              example: Test Seller
-            description:
-              type: string
-              example: This is a sample seller description.
-            seller_type:
-              type: string
-              example: Test seller
-            image:
-=======
             $numberDecimal:
->>>>>>> 5342d03b
               type: string
               example: 4.5
         sell_map_center:
