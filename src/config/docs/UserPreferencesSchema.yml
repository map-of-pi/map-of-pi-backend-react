components:
  schemas:
    GetUserPreferencesRs:
      type: object
      properties:
        user_settings_id:
          type: string
          example: 0d367ba3-a2e8-4380-86c3-ab7c0b7890c0
        user_name:
          type: string
          example: Test User
        email:
          type: string
          example: test_user_preferences@example.com
        phone_number:
          type: number
          example: 123456789
        image:
          type: string
          format: binary
          example: https://example.com/image.jpg
        findme_preference:
          type: string
          example: deviceGPS
<<<<<<< HEAD
=======
        trust_meter_rating:
          $ref: '/api/docs/enum/TrustMeterScale.yml#/components/schemas/TrustMeterScale'
>>>>>>> 4803e5f8
        search_map_center:
          type: object                                                                                                                                                                                                                                                                                                                                                                                                                                                                                                                                                                                                                                                                                                                                                                                                                                                                                                                                                                                                                                                                                                                                                                                                                                                                                                                                                                                                                                                                                                                                                                                                                                                                                                                                                                                                                                                                                                                                                                                                                                                                                                                                                                                                                                                                                                                                                                                                                                                                                                                                                                                                                                                                                                                                                                                                                                                                                                                                                                                                                                                                                                                                                                                                                                                                                                                                                                                                                                                                                                                                                                                                                                                                                                                                                                                                                                                                                                                                                                                                                                                                                                                                                                                                                                                                                                                                                                                                                                                                                                                                                                                                                                                                                                                                                                                                                                                                                                                                                                                                                                                                                                                                                                                                                                                                                                                                                                                                                                                                                                                                                                                                                                                                                                                                                                                                                                                                                                                                                                                                                                   
          properties:
            type:
              type: string
              example: Point
            coordinates:
              type: array
              items:
                type: number
              example: [-73.856077, 40.848447]
          required:
            - type
            - coordinates
        _id:
          type: string
          example: 6673a08503852cb0c9b618d9
        __v:
          type: number
          example: 0
<<<<<<< HEAD
=======
      required:
        - user_settings_id
>>>>>>> 4803e5f8

    AddUserPreferencesRq:
      type: object
      properties:
        user_settings_id:
          type: string
          example: 0d367ba3-a2e8-4380-86c3-ab7c0b7890c0
        user_name:
          type: string
          example: Test User
        email:
          type: string
          example: test_user_preferences@example.com
        phone_number:
          type: number
          example: 1234567890
        image:
          type: string
          format: binary
          example: https://example.com/image.jpg
        findme_preference:
          type: string
          example: deviceGPS
        trust_meter_rating:
          $ref: '/api/docs/enum/TrustMeterScale.yml#/components/schemas/TrustMeterScale'
        search_map_center:
          type: object
          properties:
            type:
              type: string
              example: Point
            coordinates:
              type: array
              items:
                type: number
              example: [-73.856077, 40.848447]
          required:
            - type
            - coordinates
<<<<<<< HEAD
=======
      required:
        - user_settings_id
>>>>>>> 4803e5f8

    AddUserPreferencesRs:
      type: object
      properties:
        user_settings_id:
          type: string
          example: 0d367ba3-a2e8-4380-86c3-ab7c0b7890c0
        user_name:
          type: string
          example: Test User
        email:
          type: string
          example: test_user_preferences@example.com
        phone_number:
          type: number
          example: 1234567890
        image:
          type: string
          format: binary
          example: https://example.com/image.jpg
        findme_preference:
          type: string
          example: deviceGPS
        trust_meter_rating:
          $ref: '/api/docs/enum/TrustMeterScale.yml#/components/schemas/TrustMeterScale'
        search_map_center:
          type: object
          properties:
            type:
              type: string
              example: Point
            coordinates:
              type: array
              items:
                type: number
              example: [-73.856077, 40.848447]
          required:
            - type
            - coordinates
        _id:
          type: string
          example: 66741c62b175e7d059a2639e
        __v:
          type: number
          example: 0
<<<<<<< HEAD

    DeleteUserPreferencesRs:
        type: object
        properties:
          message:
            type: string
            example: User Preferences deleted successfully.
          deletedUserPreferences:
            type: object
            properties:
              user_settings_id:
                type: string
                example: 0d367ba3-a2e8-4380-86c3-ab7c0b7890c0
              user_name:
                type: string
                example: Test User
              email:
                type: string
                example: example@test.com
              phone_number:
                type: string
                example: +1 123 456 7890
              image:
                type: string
                format: binary
                example: http://example.com/image.jpg
              findme_preference:
                type: string
                example: deviceGPS
              search_map_center:
                type: object
                properties:
                  type:
                    type: string
                    example: Point
                  coordinates:
                    type: array
                    items:
                      type: number
                    example: [-73.856077, 40.848447]
                required:
                  - type
                  - coordinates
              _id:
                type: string
                example: 666c84b9d77068c6efeeaa1a
              __v:
                type: number
                example: 0
  
=======
      required:
        - user_settings_id

    UpdateUserPreferencesRq:
      type: object
      properties:
        user_settings_id:
          type: string
          example: 0d367ba3-a2e8-4380-86c3-ab7c0b7890c0
        user_name:
          type: string
          example: Test User
        email:
          type: string
          example: test_user_preferences@example.com
        phone_number:
          type: number
          example: 1234567890
        image:
          type: string
          example: https://example.com/image.jpg
        findme_preference:
          type: string
          example: deviceGPS
        trust_meter_rating:
          $ref: '/api/docs/enum/TrustMeterScale.yml#/components/schemas/TrustMeterScale'
        search_map_center:
          type: object
          properties:
            type:
              type: string
              example: Point
            coordinates:
              type: array
              items:
                type: number
              example: [-73.856077, 40.848447]
          required:
            - type
            - coordinates
      required:
        - user_settings_id
>>>>>>> 4803e5f8
<|MERGE_RESOLUTION|>--- conflicted
+++ resolved
@@ -19,14 +19,11 @@
           type: string
           format: binary
           example: https://example.com/image.jpg
-        findme_preference:
+        findme:
           type: string
           example: deviceGPS
-<<<<<<< HEAD
-=======
         trust_meter_rating:
           $ref: '/api/docs/enum/TrustMeterScale.yml#/components/schemas/TrustMeterScale'
->>>>>>> 4803e5f8
         search_map_center:
           type: object                                                                                                                                                                                                                                                                                                                                                                                                                                                                                                                                                                                                                                                                                                                                                                                                                                                                                                                                                                                                                                                                                                                                                                                                                                                                                                                                                                                                                                                                                                                                                                                                                                                                                                                                                                                                                                                                                                                                                                                                                                                                                                                                                                                                                                                                                                                                                                                                                                                                                                                                                                                                                                                                                                                                                                                                                                                                                                                                                                                                                                                                                                                                                                                                                                                                                                                                                                                                                                                                                                                                                                                                                                                                                                                                                                                                                                                                                                                                                                                                                                                                                                                                                                                                                                                                                                                                                                                                                                                                                                                                                                                                                                                                                                                                                                                                                                                                                                                                                                                                                                                                                                                                                                                                                                                                                                                                                                                                                                                                                                                                                                                                                                                                                                                                                                                                                                                                                                                                                                                                                                   
           properties:
@@ -47,11 +44,8 @@
         __v:
           type: number
           example: 0
-<<<<<<< HEAD
-=======
       required:
         - user_settings_id
->>>>>>> 4803e5f8
 
     AddUserPreferencesRq:
       type: object
@@ -91,11 +85,8 @@
           required:
             - type
             - coordinates
-<<<<<<< HEAD
-=======
       required:
         - user_settings_id
->>>>>>> 4803e5f8
 
     AddUserPreferencesRs:
       type: object
@@ -141,7 +132,8 @@
         __v:
           type: number
           example: 0
-<<<<<<< HEAD
+      required:
+        - user_settings_id
 
     DeleteUserPreferencesRs:
         type: object
@@ -191,48 +183,4 @@
               __v:
                 type: number
                 example: 0
-  
-=======
-      required:
-        - user_settings_id
-
-    UpdateUserPreferencesRq:
-      type: object
-      properties:
-        user_settings_id:
-          type: string
-          example: 0d367ba3-a2e8-4380-86c3-ab7c0b7890c0
-        user_name:
-          type: string
-          example: Test User
-        email:
-          type: string
-          example: test_user_preferences@example.com
-        phone_number:
-          type: number
-          example: 1234567890
-        image:
-          type: string
-          example: https://example.com/image.jpg
-        findme_preference:
-          type: string
-          example: deviceGPS
-        trust_meter_rating:
-          $ref: '/api/docs/enum/TrustMeterScale.yml#/components/schemas/TrustMeterScale'
-        search_map_center:
-          type: object
-          properties:
-            type:
-              type: string
-              example: Point
-            coordinates:
-              type: array
-              items:
-                type: number
-              example: [-73.856077, 40.848447]
-          required:
-            - type
-            - coordinates
-      required:
-        - user_settings_id
->>>>>>> 4803e5f8
+  