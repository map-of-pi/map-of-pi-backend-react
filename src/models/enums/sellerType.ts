--- conflicted
+++ resolved
@@ -1,21 +1,6 @@
 export enum SellerType {
   Active = 'activeSeller',
   Inactive = 'inactiveSeller',
-  Test = 'testSeller'
-<<<<<<< HEAD
-}
-
-enum InvisibleSellerType {
-  Inactive = 'inactiveSeller',
-  Restricted = 'restrictedSeller',
-}
-
-export const SellerType = Object.assign({}, VisibleSellerType, InvisibleSellerType);
-export type SellerType = VisibleSellerType | InvisibleSellerType;
-
-export enum FulfillmentType {
-  CollectionByBuyer = 'Collection by buyer',
-  DeliveredToBuyer = 'Delivered to buyer'
-=======
->>>>>>> 8d149ecd
+  Test = 'testSeller',
+  Restricted = 'restrictedSeller'
 }