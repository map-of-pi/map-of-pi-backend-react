--- conflicted
+++ resolved
@@ -3,17 +3,10 @@
 
 const mapCenterSchema = new Schema<IMapCenter>(
   {
-<<<<<<< HEAD
-    pi_uid: {
-      $type: String,
-      required: true,
-      unique: true,
-=======
     map_center_id: { 
       type: String, 
       required: true, 
       unique: true 
->>>>>>> a686e274
     },
     search_map_center: {
       type: {
@@ -43,10 +36,4 @@
 
 const MapCenter = mongoose.model<IMapCenter>('MapCenter', mapCenterSchema);
 
-<<<<<<< HEAD
 export default MapCenter;
-
-
-=======
-export default MapCenter;
->>>>>>> a686e274
