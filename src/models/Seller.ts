--- conflicted
+++ resolved
@@ -34,17 +34,7 @@
       type: Types.Decimal128,
       required: true,
       default: 5.0,
-<<<<<<< HEAD
     },    
-=======
-    },
-    trust_meter_rating: {
-      type: Number,
-      enum: Object.values(TrustMeterScale).filter(value => typeof value === 'number'),
-      required: true,
-      default: TrustMeterScale.HUNDRED,
-    },
->>>>>>> 074257f5
     sell_map_center: {
       type: {
         type: String,
