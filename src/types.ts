--- conflicted
+++ resolved
@@ -1,12 +1,3 @@
-<<<<<<< HEAD
-import { Document, Types } from "mongoose";
-import { DeviceLocationType } from "./models/enums/deviceLocationType";
-import { RatingScale } from "./models/enums/ratingScale";
-import { SellerType } from "./models/enums/sellerType";
-import { TrustMeterScale } from "./models/enums/trustMeterScale";
-import { RestrictedArea } from "./models/enums/restrictedArea";
-import { StockLevelType } from "./models/enums/stockLevelType";
-=======
   import { Document, Types } from "mongoose";
   import { DeviceLocationType } from "./models/enums/deviceLocationType";
   import { RatingScale } from "./models/enums/ratingScale";
@@ -14,7 +5,6 @@
   import { StockLevelType } from "./models/enums/stockLevelType";
   import { TrustMeterScale } from "./models/enums/trustMeterScale";
   import { RestrictedArea } from "./models/enums/restrictedArea";
->>>>>>> 50dd944d
 
 export interface IUser extends Document {
   pi_uid: string;
@@ -45,23 +35,6 @@
   };
 }
 
-<<<<<<< HEAD
-export interface ISeller extends Document {
-  seller_id: string;
-  name: string;
-  seller_type: SellerType;
-  description: string;
-  image?: string;
-  address?: string;
-  average_rating: Types.Decimal128;
-  sell_map_center: {
-    type: "Point";
-    coordinates: [number, number];
-  };
-  order_online_enabled_pref: boolean;
-}
-
-=======
   export interface ISeller extends Document {
     seller_id: string;
     name: string;
@@ -102,32 +75,6 @@
     image?: string;
     review_date: Date;
   }
->>>>>>> 50dd944d
-
-export interface ISellerItem extends Document {
-  _id: string;
-  seller_id: string;
-  name: string;
-  description: string;
-  price: Types.Decimal128;
-  stock_level: StockLevelType;
-  image?: string;
-  duration: number;
-  created_at: Date;
-  updated_at: Date;
-  expired_by: Date;
-}
-
-export interface IReviewFeedback extends Document {
-  _id: string;
-  review_receiver_id: string;
-  review_giver_id: string;
-  reply_to_review_id: string | null;
-  rating: RatingScale;
-  comment?: string;
-  image?: string;
-  review_date: Date;
-}
 
 export interface ISanctionedRegion extends Document {
   location: RestrictedArea;
