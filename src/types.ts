import { Document, Types } from "mongoose";
import { DeviceLocationType } from "./models/enums/deviceLocationType";
import { RatingScale } from "./models/enums/ratingScale";
import { SellerType } from "./models/enums/sellerType";
import { FulfillmentType } from "./models/enums/fulfillmentType";
import { StockLevelType } from "./models/enums/stockLevelType";
import { TrustMeterScale } from "./models/enums/trustMeterScale";
import { RestrictedArea } from "./models/enums/restrictedArea";
import { OrderStatusType } from "./models/enums/OrderStatusType";
import { OrderItemStatusType } from "./models/enums/orderItemStatusType";
import { PaymentType } from "./models/enums/paymentType";
import { U2UPaymentStatus } from "./models/enums/u2uPaymentStatus";

export interface IUser extends Document {
	pi_uid: string;
	pi_username: string;
	user_name: string;
}

export interface IUserSettings extends Document {
	user_settings_id: string;
	user_name: string;
	email?: string | null;
	phone_number?: string | null;
	image?: string;
	findme: DeviceLocationType;
	trust_meter_rating: TrustMeterScale;
	search_map_center?: {
		type: 'Point';
		coordinates: [number, number];
	};
	search_filters?: {
		include_active_sellers: Boolean;
		include_inactive_sellers: Boolean;
		include_test_sellers: Boolean;
		include_trust_level_100: Boolean;
		include_trust_level_80: Boolean;
		include_trust_level_50: Boolean;
		include_trust_level_0: Boolean;
	};
}

export interface ISeller extends Document {
	seller_id: string;
	name: string;
	seller_type: SellerType;
	description: string;
	image?: string;
	address?: string;
	average_rating: Types.Decimal128;
	sell_map_center: {
		type: 'Point';
		coordinates: [number, number];
	};
	order_online_enabled_pref: boolean;
	fulfillment_method: FulfillmentType;
	fulfillment_description?: string;
	pre_restriction_seller_type?: SellerType | null;
	isPreRestricted: boolean;
}

export interface ISellerItem extends Document {
	_id: string;
	seller_id: string;
	name: string;
	description: string;
	price: Types.Decimal128;
	stock_level: StockLevelType;
	image?: string;
	duration: number;
	expired_by: Date;
	createdAt: Date;
	updatedAt: Date;
}

export interface IReviewFeedback extends Document {
	_id: string;
	review_receiver_id: string;
	review_giver_id: string;
	reply_to_review_id: string | null;
	rating: RatingScale;
	comment?: string;
	image?: string;
	review_date: Date;
}

export interface ISanctionedRegion extends Document {
	location: RestrictedArea;
	boundary: {
		type: 'Polygon';
		coordinates: [[[number, number]]];
	};
}

export interface CompleteFeedback {
	givenReviews: IReviewFeedbackOutput[];
	receivedReviews: IReviewFeedbackOutput[];
}

export interface IMapCenter {
	type: 'Point';
	coordinates: [number, number];
}

// Select specific fields from IUserSettings
export type PartialUserSettings = Pick<IUserSettings, 'user_name' | 'email' | 'phone_number' | 'findme' | 'trust_meter_rating'>;

// Combined interface representing a seller with selected user settings
export interface ISellerWithSettings extends ISeller, PartialUserSettings {
}

export type PartialReview = {
	giver: string;
	receiver: string;
}

export interface IReviewFeedbackOutput extends IReviewFeedback, PartialReview {}

export type SanctionedSeller = Pick<ISeller, 'seller_id' | 'name' | 'address' | 'sell_map_center'> & {
	sanctioned_location: string,
	pre_restriction_seller_type?: SellerType | null
};

export type SanctionedSellerStatus = {
  seller_id: string;
  pre_restriction_seller_type: SellerType | null;
  isSanctionedRegion: boolean;
}


export interface IToggle extends Document {
<<<<<<< HEAD
  name: string;
  enabled: boolean;
  description?: string;
  createdAt: Date;
  updatedAt: Date;
}

export interface PickedItems {
  itemId: string,
  quantity: number,
}

export type PaymentMetadataType = {
  OrderPayment: OrderPaymentMetadataType,
  MembershipPayment: MembershipPaymentMetadataType
}

export type OrderPaymentMetadataType = {
  items: PickedItems[],
  buyer: string,
  seller: string,
  fulfillment_method: FulfillmentType | undefined,
  seller_fulfillment_description:string | undefined,
  buyer_fulfillment_description: string
}

type MembershipPaymentMetadataType = {
  membership_id: string
}

export type PaymentDataType = {
  amount: string;
  memo: string;
  metadata: {
    payment_type: PaymentType,
    OrderPayment?: OrderPaymentMetadataType,
    MembershipPayment?: MembershipPaymentMetadataType
  }
}

  export interface IOrder extends Document {
    buyer_id: Types.ObjectId; // ref user model
    seller_id: Types.ObjectId; // ref seller model
    payment_id: Types.ObjectId; // ref payment model
    total_amount: Types.Decimal128;
    status: OrderStatusType;
    is_paid: boolean;
    is_fulfilled: boolean;
    fulfillment_method: FulfillmentType;
    seller_fulfillment_description: string;
    buyer_fulfillment_description: string;
    createdAt: Date;
    updatedAt: Date;
}

  
  export interface IOrderItem extends Document {
    order_id: Types.ObjectId;
    seller_item_id: Types.ObjectId;
    quantity: number;
    subtotal: Types.Decimal128;
    status: OrderItemStatusType;
    createdAt: Date;
    updatedAt: Date;
  }

  export interface IPayment extends Document {
    user_id: Types.ObjectId;
    amount: Types.Decimal128;
    paid: boolean;
    memo: string;
    pi_payment_id: string;
    txid: string | null;
    payment_type: PaymentType;
    cancelled: boolean;
    createdAt: Date;
  }

  export interface IPaymentCrossReference {
    _id: Types.ObjectId;
    order_id: Types.ObjectId;
    u2a_payment_id: Types.ObjectId | null;
    a2u_payment_id: Types.ObjectId | null;
    u2u_status: U2UPaymentStatus;
    error_message: string;
    u2a_completed_at: Date;
    a2u_completed_at: Date;
    createdAt: Date;
    updatedAt: Date;
  }

  export interface PaymentInfo {
    identifier: string;
    transaction?: {
      txid: string;
      _link: string;
    };
  }
=======
	name: string;
	enabled: boolean;
	description?: string;
	createdAt: Date;
	updatedAt: Date;
}
>>>>>>> 1ca29e18
<|MERGE_RESOLUTION|>--- conflicted
+++ resolved
@@ -5,12 +5,16 @@
 import { FulfillmentType } from "./models/enums/fulfillmentType";
 import { StockLevelType } from "./models/enums/stockLevelType";
 import { TrustMeterScale } from "./models/enums/trustMeterScale";
-import { RestrictedArea } from "./models/enums/restrictedArea";
 import { OrderStatusType } from "./models/enums/OrderStatusType";
 import { OrderItemStatusType } from "./models/enums/orderItemStatusType";
 import { PaymentType } from "./models/enums/paymentType";
 import { U2UPaymentStatus } from "./models/enums/u2uPaymentStatus";
-
+import { RestrictedArea } from "./models/enums/restrictedArea";
+
+
+// ========================
+// USER MODELS
+// ========================
 export interface IUser extends Document {
 	pi_uid: string;
 	pi_username: string;
@@ -40,6 +44,20 @@
 	};
 }
 
+// Select specific fields from IUserSettings
+export type PartialUserSettings = Pick<IUserSettings, 'user_name' | 'email' | 'phone_number' | 'findme' | 'trust_meter_rating'>;
+
+// ========================
+// MAP / GEOLOCATION TYPES
+// ========================
+export interface IMapCenter {
+	type: 'Point';
+	coordinates: [number, number];
+}
+
+// ========================
+// SELLER MODELS
+// ========================
 export interface ISeller extends Document {
 	seller_id: string;
 	name: string;
@@ -58,6 +76,9 @@
 	pre_restriction_seller_type?: SellerType | null;
 	isPreRestricted: boolean;
 }
+
+// Combined interface representing a seller with selected user settings
+export interface ISellerWithSettings extends ISeller, PartialUserSettings {}
 
 export interface ISellerItem extends Document {
 	_id: string;
@@ -73,6 +94,9 @@
 	updatedAt: Date;
 }
 
+// ========================
+// REVIEW / FEEDBACK MODELS
+// ========================
 export interface IReviewFeedback extends Document {
 	_id: string;
 	review_receiver_id: string;
@@ -84,31 +108,11 @@
 	review_date: Date;
 }
 
-export interface ISanctionedRegion extends Document {
-	location: RestrictedArea;
-	boundary: {
-		type: 'Polygon';
-		coordinates: [[[number, number]]];
-	};
-}
-
 export interface CompleteFeedback {
 	givenReviews: IReviewFeedbackOutput[];
 	receivedReviews: IReviewFeedbackOutput[];
 }
 
-export interface IMapCenter {
-	type: 'Point';
-	coordinates: [number, number];
-}
-
-// Select specific fields from IUserSettings
-export type PartialUserSettings = Pick<IUserSettings, 'user_name' | 'email' | 'phone_number' | 'findme' | 'trust_meter_rating'>;
-
-// Combined interface representing a seller with selected user settings
-export interface ISellerWithSettings extends ISeller, PartialUserSettings {
-}
-
 export type PartialReview = {
 	giver: string;
 	receiver: string;
@@ -116,35 +120,40 @@
 
 export interface IReviewFeedbackOutput extends IReviewFeedback, PartialReview {}
 
-export type SanctionedSeller = Pick<ISeller, 'seller_id' | 'name' | 'address' | 'sell_map_center'> & {
-	sanctioned_location: string,
-	pre_restriction_seller_type?: SellerType | null
-};
-
-export type SanctionedSellerStatus = {
-  seller_id: string;
-  pre_restriction_seller_type: SellerType | null;
-  isSanctionedRegion: boolean;
-}
-
-
-export interface IToggle extends Document {
-<<<<<<< HEAD
-  name: string;
-  enabled: boolean;
-  description?: string;
-  createdAt: Date;
-  updatedAt: Date;
-}
-
+// ========================
+// BUYER MODELS
+// ========================
 export interface PickedItems {
   itemId: string,
   quantity: number,
 }
 
-export type PaymentMetadataType = {
-  OrderPayment: OrderPaymentMetadataType,
-  MembershipPayment: MembershipPaymentMetadataType
+// ========================
+// ORDER MODELS
+// ========================
+export interface IOrder extends Document {
+  buyer_id: Types.ObjectId; // ref user model
+  seller_id: Types.ObjectId; // ref seller model
+  payment_id: Types.ObjectId; // ref payment model
+  total_amount: Types.Decimal128;
+  status: OrderStatusType;
+  is_paid: boolean;
+  is_fulfilled: boolean;
+  fulfillment_method: FulfillmentType;
+  seller_fulfillment_description: string;
+  buyer_fulfillment_description: string;
+  createdAt: Date;
+  updatedAt: Date;
+}
+
+export interface IOrderItem extends Document {
+  order_id: Types.ObjectId;
+  seller_item_id: Types.ObjectId;
+  quantity: number;
+  subtotal: Types.Decimal128;
+  status: OrderItemStatusType;
+  createdAt: Date;
+  updatedAt: Date;
 }
 
 export type OrderPaymentMetadataType = {
@@ -156,8 +165,27 @@
   buyer_fulfillment_description: string
 }
 
-type MembershipPaymentMetadataType = {
-  membership_id: string
+// ========================
+// PAYMENT MODELS
+// ========================
+export interface IPayment extends Document {
+  user_id: Types.ObjectId;
+  amount: Types.Decimal128;
+  paid: boolean;
+  memo: string;
+  pi_payment_id: string;
+  txid: string | null;
+  payment_type: PaymentType;
+  cancelled: boolean;
+  createdAt: Date;
+}
+
+export interface PaymentInfo {
+  identifier: string;
+  transaction?: {
+    txid: string;
+    _link: string;
+  };
 }
 
 export type PaymentDataType = {
@@ -170,69 +198,57 @@
   }
 }
 
-  export interface IOrder extends Document {
-    buyer_id: Types.ObjectId; // ref user model
-    seller_id: Types.ObjectId; // ref seller model
-    payment_id: Types.ObjectId; // ref payment model
-    total_amount: Types.Decimal128;
-    status: OrderStatusType;
-    is_paid: boolean;
-    is_fulfilled: boolean;
-    fulfillment_method: FulfillmentType;
-    seller_fulfillment_description: string;
-    buyer_fulfillment_description: string;
-    createdAt: Date;
-    updatedAt: Date;
-}
-
-  
-  export interface IOrderItem extends Document {
-    order_id: Types.ObjectId;
-    seller_item_id: Types.ObjectId;
-    quantity: number;
-    subtotal: Types.Decimal128;
-    status: OrderItemStatusType;
-    createdAt: Date;
-    updatedAt: Date;
-  }
-
-  export interface IPayment extends Document {
-    user_id: Types.ObjectId;
-    amount: Types.Decimal128;
-    paid: boolean;
-    memo: string;
-    pi_payment_id: string;
-    txid: string | null;
-    payment_type: PaymentType;
-    cancelled: boolean;
-    createdAt: Date;
-  }
-
-  export interface IPaymentCrossReference {
-    _id: Types.ObjectId;
-    order_id: Types.ObjectId;
-    u2a_payment_id: Types.ObjectId | null;
-    a2u_payment_id: Types.ObjectId | null;
-    u2u_status: U2UPaymentStatus;
-    error_message: string;
-    u2a_completed_at: Date;
-    a2u_completed_at: Date;
-    createdAt: Date;
-    updatedAt: Date;
-  }
-
-  export interface PaymentInfo {
-    identifier: string;
-    transaction?: {
-      txid: string;
-      _link: string;
-    };
-  }
-=======
+export type PaymentMetadataType = {
+  OrderPayment: OrderPaymentMetadataType,
+  MembershipPayment: MembershipPaymentMetadataType
+}
+
+type MembershipPaymentMetadataType = {
+  membership_id: string
+}
+
+export interface IPaymentCrossReference {
+  _id: Types.ObjectId;
+  order_id: Types.ObjectId;
+  u2a_payment_id: Types.ObjectId | null;
+  a2u_payment_id: Types.ObjectId | null;
+  u2u_status: U2UPaymentStatus;
+  error_message: string;
+  u2a_completed_at: Date;
+  a2u_completed_at: Date;
+  createdAt: Date;
+  updatedAt: Date;
+}
+
+// ========================
+// SANCTIONS / GEO-RESTRICTIONS
+// ========================
+export interface ISanctionedRegion extends Document {
+	location: RestrictedArea;
+	boundary: {
+		type: 'Polygon';
+		coordinates: [[[number, number]]];
+	};
+}
+
+export type SanctionedSeller = Pick<ISeller, 'seller_id' | 'name' | 'address' | 'sell_map_center'> & {
+	sanctioned_location: string,
+	pre_restriction_seller_type?: SellerType | null
+};
+
+export type SanctionedSellerStatus = {
+  seller_id: string;
+  pre_restriction_seller_type: SellerType | null;
+  isSanctionedRegion: boolean;
+}
+
+// ========================
+// TOGGLES
+// ========================
+export interface IToggle extends Document {
 	name: string;
 	enabled: boolean;
 	description?: string;
 	createdAt: Date;
 	updatedAt: Date;
-}
->>>>>>> 1ca29e18
+}