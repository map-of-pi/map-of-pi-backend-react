--- conflicted
+++ resolved
@@ -25,15 +25,10 @@
   address: string;
   sale_items: string; // Adjust this to an array if necessary
   average_rating: Types.Decimal128;
-<<<<<<< HEAD
   trust_meter_rating: number;
   sell_map_center: {
     type: string;
-=======
-  trust_meter_rating: TrustMeterScale;
-  sell_map_center?: {
-    type: 'Point';
->>>>>>> 3bdf6abe
+
     coordinates: [number, number];
   };
   order_online_enabled_pref: boolean;
