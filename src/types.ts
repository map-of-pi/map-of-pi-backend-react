--- conflicted
+++ resolved
@@ -36,7 +36,6 @@
   };
 }
 
-<<<<<<< HEAD
   export interface ISeller extends Document {
     seller_id: string;
     name: string;
@@ -55,24 +54,6 @@
     pre_restriction_seller_type?: string | null;
     isPreRestricted: boolean;
   }
-=======
-export interface ISeller extends Document {
-  seller_id: string;
-  name: string;
-  seller_type: SellerType;
-  description: string;
-  image?: string;
-  address?: string;
-  average_rating: Types.Decimal128;
-  sell_map_center: {
-    type: 'Point';
-    coordinates: [number, number];
-  };
-  order_online_enabled_pref: boolean;
-  fulfillment_method: FulfillmentType;
-  fulfillment_description?: string;
-}
->>>>>>> 8d149ecd
 
 export interface ISellerItem extends Document {
   _id: string;
