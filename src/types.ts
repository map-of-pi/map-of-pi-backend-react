import { Document, Types } from "mongoose";
import { DeviceLocationType } from "./models/enums/deviceLocationType";
import { RatingScale } from "./models/enums/ratingScale";
import { MembershipClassType } from "./models/enums/membershipClassType";
import { SellerType } from "./models/enums/sellerType";
import { FulfillmentType } from "./models/enums/fulfillmentType";
import { StockLevelType } from "./models/enums/stockLevelType";
import { TrustMeterScale } from "./models/enums/trustMeterScale";
<<<<<<< HEAD
import { TransactionType } from "./models/enums/transactionType";
=======
import { OrderStatusType } from "./models/enums/orderStatusType";
import { OrderItemStatusType } from "./models/enums/orderItemStatusType";
import { PaymentType } from "./models/enums/paymentType";
import { U2UPaymentStatus } from "./models/enums/u2uPaymentStatus";
>>>>>>> 1709adfc
import { RestrictedArea } from "./models/enums/restrictedArea";
import { MembershipClassType } from "./models/enums/membershipClassType";


// ========================
// USER MODELS
// ========================
export interface IUser extends Document {
  _id: Types.ObjectId;
	pi_uid: string;
	pi_username: string;
	user_name: string;
};

export interface IUserSettings extends Document {
	user_settings_id: string;
	user_name: string;
	email?: string | null;
	phone_number?: string | null;
	image?: string;
	findme: DeviceLocationType;
	trust_meter_rating: TrustMeterScale;
	search_map_center?: {
		type: 'Point';
		coordinates: [number, number];
	};
	search_filters?: {
		include_active_sellers: Boolean;
		include_inactive_sellers: Boolean;
		include_test_sellers: Boolean;
		include_trust_level_100: Boolean;
		include_trust_level_80: Boolean;
		include_trust_level_50: Boolean;
		include_trust_level_0: Boolean;
	};
};

// Select specific fields from IUserSettings
export type PartialUserSettings = Pick<IUserSettings, 'user_name' | 'email' | 'phone_number' | 'findme' | 'trust_meter_rating'>;

<<<<<<< HEAD
export interface IMembership extends Document {
  membership_id: string;
  membership_class: MembershipClassType;
  membership_expiry_date: Date | null;
  mappi_balance: number;
  mappi_used_to_date: number;
  payment_history: Types.ObjectId[];
  user: Types.ObjectId;
}

export interface IPayment extends Document {
  _id: Types.ObjectId | string;
  user: Types.ObjectId | string;
  pi_payment_id: string;
  txid?: string;
  amount: number;
  memo?: string;
  status: "pending" | "approved" | "completed" | "failed";
  paid: boolean;
  cancelled: boolean;
  payment_type: "Membership Upgrade" | "Buyer Checkout";
  metadata?: {
    membership_class?: MembershipClassType;
    durationWeeks?: number;
    mappiAllowance?: number;
  };
  createdAt?: Date;
  updatedAt?: Date;
}

=======
// ========================
// MAP / GEOLOCATION TYPES
// ========================
export interface IMapCenter {
	type: 'Point';
	coordinates: [number, number];
};

// ========================
// SELLER MODELS
// ========================
>>>>>>> 1709adfc
export interface ISeller extends Document {
	seller_id: string;
	name: string;
	seller_type: SellerType;
	description: string;
	image?: string;
	address?: string;
	average_rating: Types.Decimal128;
	sell_map_center: {
		type: 'Point';
		coordinates: [number, number];
	};
	order_online_enabled_pref: boolean;
	fulfillment_method: FulfillmentType;
	fulfillment_description?: string;
	pre_restriction_seller_type?: SellerType | null;
	isPreRestricted: boolean;
};

// Combined interface representing a seller with selected user settings
export interface ISellerWithSettings extends ISeller, PartialUserSettings {};

export interface ISellerItem extends Document {
	_id: string;
	seller_id: string;
	name: string;
	description: string;
	price: Types.Decimal128;
	stock_level: StockLevelType;
	image?: string;
	duration: number;
	expired_by: Date;
	createdAt: Date;
	updatedAt: Date;
};

<<<<<<< HEAD
export interface ITransactionRecord extends Document {
  transaction_id: string;
  transaction_records: {
    transaction_type: TransactionType;
    date: Date; 
    reason: string;
    amount: number;
  }[];
}

=======
// ========================
// REVIEW / FEEDBACK MODELS
// ========================
>>>>>>> 1709adfc
export interface IReviewFeedback extends Document {
	_id: string;
	review_receiver_id: string;
	review_giver_id: string;
	reply_to_review_id: string | null;
	rating: RatingScale;
	comment?: string;
	image?: string;
	review_date: Date;
};

export interface CompleteFeedback {
	givenReviews: IReviewFeedbackOutput[];
	receivedReviews: IReviewFeedbackOutput[];
};

export type PartialReview = {
	giver: string;
	receiver: string;
};

export interface IReviewFeedbackOutput extends IReviewFeedback, PartialReview {}

// ========================
// BUYER MODELS
// ========================
export interface PickedItems {
  itemId: string,
  quantity: number,
};

// ========================
// ORDER MODELS
// ========================
export interface IOrder extends Document {
  buyer_id: Types.ObjectId; // ref user model
  seller_id: Types.ObjectId; // ref seller model
  payment_id: Types.ObjectId; // ref payment model
  total_amount: Types.Decimal128;
  status: OrderStatusType;
  is_paid: boolean;
  is_fulfilled: boolean;
  fulfillment_type: FulfillmentType;
  seller_fulfillment_description: string;
  buyer_fulfillment_description: string;
  createdAt: Date;
  updatedAt: Date;
};

export interface IOrderItem extends Document {
  order_id: Types.ObjectId;
  seller_item_id: Types.ObjectId;
  quantity: number;
  subtotal: Types.Decimal128;
  status: OrderItemStatusType;
  createdAt: Date;
  updatedAt: Date;
};

export interface NewOrder {    
  buyerId: string,
  sellerId: string,        
  paymentId: string,
  totalAmount: string,
  status: OrderStatusType,
  fulfillmentMethod: FulfillmentType,
  sellerFulfillmentDescription: string,
  buyerFulfillmentDescription: string,
};

export type OrderPaymentMetadataType = {
  items: PickedItems[],
  buyer: string,
  seller: string,
  fulfillment_method: FulfillmentType | undefined,
  seller_fulfillment_description:string | undefined,
  buyer_fulfillment_description: string
};

// ========================
// PAYMENT MODELS
// ========================
export interface IPayment extends Document {
  user_id: Types.ObjectId;
  amount: Types.Decimal128;
  paid: boolean;
  memo: string;
  pi_payment_id: string;
  txid?: string;
  payment_type: PaymentType;
  cancelled: boolean;
  createdAt: Date;
  metadata: MembershipPaymentMetadataType;
};

export interface PaymentInfo {
  identifier: string;
  transaction?: {
    txid: string;
    _link: string;
  };
};

export interface PaymentDTO {
  amount: number,
  user_uid: string,
  created_at: string,
  identifier: string,
  metadata: Object,
  memo: string,
  status: {
    developer_approved: boolean,
    transaction_verified: boolean,
    developer_completed: boolean,
    cancelled: boolean,
    user_cancelled: boolean,
  },
  to_address: string,
  transaction: null | {
    txid: string,
    verified: boolean,
    _link: string,
  },
};

export interface NewPayment {
  piPaymentId: string,
  userId: string,
  memo:  string,
  amount: string,
  paymentType: PaymentType
  metadata?: {
    payment_type: PaymentType;
    OrderPayment?: OrderPaymentMetadataType;
    MembershipPayment?: MembershipPaymentMetadataType;
  };
};

export interface U2URefDataType {
  u2aPaymentId?: string,
  u2uStatus: U2UPaymentStatus,
  a2uPaymentId: string | null,
};

export interface A2UPaymentDataType {
  sellerId: string,
  amount: string,
  buyerId: string,
  paymentType: PaymentType,
  orderId: string,
  memo: string
};

export type PaymentDataType = {
  identifier: string;
  amount: string;
  memo: string;
  metadata: {
    payment_type: PaymentType,
    OrderPayment?: OrderPaymentMetadataType,
    MembershipPayment?: MembershipPaymentMetadataType
  }
};

export type PaymentMetadataType = {
  OrderPayment: OrderPaymentMetadataType,
  MembershipPayment: MembershipPaymentMetadataType
};

export type MembershipPaymentMetadataType = {
  pi_uid: string;
  membership_class: MembershipClassType;
  membership_duration: number;
  mappi_allowance: number;
  membership_id?: string;  
};

export interface IPaymentCrossReference {
  _id: Types.ObjectId;
  order_id: Types.ObjectId;
  u2a_payment_id: Types.ObjectId | null;
  a2u_payment_id: Types.ObjectId | null;
  u2u_status: U2UPaymentStatus;
  error_message: string;
  u2a_completed_at: Date;
  a2u_completed_at: Date;
  createdAt: Date;
  updatedAt: Date;
};

// ========================
// NOTIFICATION
// ========================
export interface INotification extends Document {
  _id: string;
  pi_uid: string;
  is_cleared: boolean;
  reason: string;
  createdAt: Date;
  updatedAt: Date;
};

// ========================
// SANCTIONS / GEO-RESTRICTIONS
// ========================
export interface ISanctionedRegion extends Document {
	location: RestrictedArea;
	boundary: {
		type: 'Polygon';
		coordinates: [[[number, number]]];
	};
};

export type SanctionedSeller = Pick<ISeller, 'seller_id' | 'name' | 'address' | 'sell_map_center'> & {
	sanctioned_location: string,
	pre_restriction_seller_type?: SellerType | null
};

export type SanctionedSellerStatus = {
  seller_id: string;
  pre_restriction_seller_type: SellerType | null;
  isSanctionedRegion: boolean;
};

// ========================
// TOGGLES
// ========================
export interface IToggle extends Document {
	name: string;
	enabled: boolean;
	description?: string;
	createdAt: Date;
	updatedAt: Date;
};

// ========================
// Memberships
// ========================
export interface IMembership extends Document {
  user_id: Types.ObjectId;
  pi_uid: string;
  membership_class: MembershipClassType;
  mappi_balance: number;
  membership_expiration: Date | null;
  mappi_used_to_date: number;
}
<|MERGE_RESOLUTION|>--- conflicted
+++ resolved
@@ -6,16 +6,12 @@
 import { FulfillmentType } from "./models/enums/fulfillmentType";
 import { StockLevelType } from "./models/enums/stockLevelType";
 import { TrustMeterScale } from "./models/enums/trustMeterScale";
-<<<<<<< HEAD
-import { TransactionType } from "./models/enums/transactionType";
-=======
 import { OrderStatusType } from "./models/enums/orderStatusType";
 import { OrderItemStatusType } from "./models/enums/orderItemStatusType";
-import { PaymentType } from "./models/enums/paymentType";
+import { paymentType } from "./models/enums/paymentType";
 import { U2UPaymentStatus } from "./models/enums/u2uPaymentStatus";
->>>>>>> 1709adfc
+import { TransactionType } from "./models/enums/transactionType";
 import { RestrictedArea } from "./models/enums/restrictedArea";
-import { MembershipClassType } from "./models/enums/membershipClassType";
 
 
 // ========================
@@ -49,43 +45,11 @@
 		include_trust_level_50: Boolean;
 		include_trust_level_0: Boolean;
 	};
-};
+}
 
 // Select specific fields from IUserSettings
 export type PartialUserSettings = Pick<IUserSettings, 'user_name' | 'email' | 'phone_number' | 'findme' | 'trust_meter_rating'>;
 
-<<<<<<< HEAD
-export interface IMembership extends Document {
-  membership_id: string;
-  membership_class: MembershipClassType;
-  membership_expiry_date: Date | null;
-  mappi_balance: number;
-  mappi_used_to_date: number;
-  payment_history: Types.ObjectId[];
-  user: Types.ObjectId;
-}
-
-export interface IPayment extends Document {
-  _id: Types.ObjectId | string;
-  user: Types.ObjectId | string;
-  pi_payment_id: string;
-  txid?: string;
-  amount: number;
-  memo?: string;
-  status: "pending" | "approved" | "completed" | "failed";
-  paid: boolean;
-  cancelled: boolean;
-  payment_type: "Membership Upgrade" | "Buyer Checkout";
-  metadata?: {
-    membership_class?: MembershipClassType;
-    durationWeeks?: number;
-    mappiAllowance?: number;
-  };
-  createdAt?: Date;
-  updatedAt?: Date;
-}
-
-=======
 // ========================
 // MAP / GEOLOCATION TYPES
 // ========================
@@ -97,7 +61,6 @@
 // ========================
 // SELLER MODELS
 // ========================
->>>>>>> 1709adfc
 export interface ISeller extends Document {
 	seller_id: string;
 	name: string;
@@ -132,9 +95,8 @@
 	expired_by: Date;
 	createdAt: Date;
 	updatedAt: Date;
-};
-
-<<<<<<< HEAD
+}
+
 export interface ITransactionRecord extends Document {
   transaction_id: string;
   transaction_records: {
@@ -145,11 +107,9 @@
   }[];
 }
 
-=======
 // ========================
 // REVIEW / FEEDBACK MODELS
 // ========================
->>>>>>> 1709adfc
 export interface IReviewFeedback extends Document {
 	_id: string;
 	review_receiver_id: string;
@@ -280,9 +240,9 @@
   userId: string,
   memo:  string,
   amount: string,
-  paymentType: PaymentType
+  paymentType: paymentType
   metadata?: {
-    payment_type: PaymentType;
+    payment_type: paymentType;
     OrderPayment?: OrderPaymentMetadataType;
     MembershipPayment?: MembershipPaymentMetadataType;
   };
@@ -298,7 +258,7 @@
   sellerId: string,
   amount: string,
   buyerId: string,
-  paymentType: PaymentType,
+  paymentType: paymentType,
   orderId: string,
   memo: string
 };
@@ -308,7 +268,7 @@
   amount: string;
   memo: string;
   metadata: {
-    payment_type: PaymentType,
+    payment_type: paymentType,
     OrderPayment?: OrderPaymentMetadataType,
     MembershipPayment?: MembershipPaymentMetadataType
   }
