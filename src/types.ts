--- conflicted
+++ resolved
@@ -17,13 +17,9 @@
   pi_uid: string;
   pi_username: string;
   user_name: string;
-<<<<<<< HEAD
   createdAt?: Date;
   updatedAt?: Date;
 }
-=======
-};
->>>>>>> 380e361d
 
 export interface IUserSettings extends Document {
   user_settings_id: string;
@@ -59,36 +55,9 @@
   coordinates: [number, number];
 };
 
-<<<<<<< HEAD
-
-
-
-  export interface ISanctionedRegion extends Document {
-    location: RestrictedArea;
-    boundary: {
-      type: 'Polygon';
-      coordinates: [[[number, number]]];
-    };
-    createdAt?:Date,
-    updatedAt?:Date
-  }
-
-  export interface CompleteFeedback {
-    givenReviews: IReviewFeedbackOutput[];
-    receivedReviews: IReviewFeedbackOutput[];
-  }
-
-  export interface IMapCenter {
-    type: 'Point';
-    coordinates: [number, number];
-  };
-  
-
-=======
 // ========================
 // SELLER MODELS
 // ========================
->>>>>>> 380e361d
 export interface ISeller extends Document {
   seller_id: string;
   name: string;
@@ -104,19 +73,15 @@
   order_online_enabled_pref: boolean;
   fulfillment_method: FulfillmentType;
   fulfillment_description?: string;
-<<<<<<< HEAD
-  createdAt?:Date,
-  updatedAt?:Date
-}
-=======
   isRestricted: boolean;
   lastSanctionUpdateAt: Date;
+  createdAt?: Date;
+  updatedAt?: Date;
 };
 
 // Combined interface representing a seller with selected user settings
 export interface ISellerWithSettings extends ISeller, PartialUserSettings {
 };
->>>>>>> 380e361d
 
 export interface ISellerItem extends Document {
   _id: string;
@@ -144,29 +109,14 @@
   comment?: string;
   image?: string;
   review_date: Date;
-<<<<<<< HEAD
-  createdAt?:Date,
-  updatedAt?:Date
-}
-
-
-
-
-
-
-// Select specific fields from IUserSettings
-export type PartialUserSettings = Pick<IUserSettings, 'user_name' | 'email' | 'phone_number' | 'findme' | 'trust_meter_rating'>;
-
-// Combined interface representing a seller with selected user settings
-export interface ISellerWithSettings extends ISeller, PartialUserSettings {}
-=======
+  createdAt?: Date;
+  updatedAt?: Date;
 };
 
 export interface CompleteFeedback {
   givenReviews: IReviewFeedbackOutput[];
   receivedReviews: IReviewFeedbackOutput[];
 };
->>>>>>> 380e361d
 
 export type PartialReview = {
   giver: string;
@@ -361,6 +311,8 @@
     shapeGroup: string;
     shapeType: string;
   };
+  createdAt: Date;
+  updatedAt: Date;
 };
 
 export type SanctionedUpdateResult = {
@@ -380,9 +332,11 @@
   description?: string;
   createdAt: Date;
   updatedAt: Date;
-<<<<<<< HEAD
-}
-  
+};
+
+// ========================
+// ADMIN MODELS
+// ========================
 export interface IAdmin extends Document {
   email: string;  
   username: string;
@@ -391,7 +345,4 @@
   createdAt?: Date;      
   updatedAt?: Date;    
   isActive?: boolean;   
-}
-=======
-};
->>>>>>> 380e361d
+}