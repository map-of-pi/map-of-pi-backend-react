--- conflicted
+++ resolved
@@ -98,13 +98,8 @@
 
   // Construct order data object
   const orderData = buildOrderData(
-<<<<<<< HEAD
-    buyer._id.toString(),
-    seller._id as string,
-=======
     authUser.pi_uid as string,
     OrderPayment.seller as string,
->>>>>>> 4a2830e9
     newPayment._id as string,
     currentPayment
   )
