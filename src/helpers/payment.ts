--- conflicted
+++ resolved
@@ -22,10 +22,7 @@
 } from '../services/payment.service';
 import { IUser, NewOrder, PaymentDataType, PaymentDTO, PaymentInfo } from '../types';
 import logger from '../config/loggingConfig';
-<<<<<<< HEAD
 import { enqueuePayment } from '../utils/queues/queue';
-=======
->>>>>>> b9197d9c
 
 function buildPaymentData(
   piPaymentId: string,
@@ -268,7 +265,6 @@
 
       logger.info("Payment marked completed on Pi blockchain", completedPiPayment.status);
 
-<<<<<<< HEAD
       await enqueuePayment(xRef?._id.toString(), order?.seller_id.toString(), order.total_amount.toString(), completedPayment.memo);
 
       // Start A2U (App-to-User) payment to the seller
@@ -283,19 +279,6 @@
 
       // const paymentList = await gasSaver()
       // logger.info('Gas saver payment list:', paymentList);
-=======
-      const paymentMemo = completedPiPayment.data.memo as string;
-
-      // Start A2U (App-to-User) payment to the seller
-      await createA2UPayment({
-        sellerId: order.seller_id.toString(),
-        amount: order.total_amount.toString(),
-        buyerId: order.buyer_id.toString(),
-        paymentType: PaymentType.BuyerCheckout,
-        orderId: order._id as string,
-        memo: paymentMemo
-      });
->>>>>>> b9197d9c
 
     } else if (completedPayment?.payment_type === PaymentType.Membership) {
       // Notify Pi platform for membership payment completion
