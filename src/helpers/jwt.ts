import jwt from "jsonwebtoken";

import { IUser } from "../types";
import User from "../models/User";
import { env } from "../utils/env";

export const generateUserToken = (user: IUser) => {
  try {
<<<<<<< HEAD
    const token = jwt.sign({ userId: user.pi_uid }, env.JWT_SECRET, {
=======
    const token = jwt.sign({ userId: user.uid, _id: user._id }, env.JWT_SECRET, {
>>>>>>> bb6a2287
      expiresIn: "30d",
    });
    return token;
  } catch (error: any) {
    console.error("Error generating user token:", error);
    throw new Error(error.message);
  }
};

export const decodeUserToken = async (token: string) => {
  try {
    const decoded = jwt.verify(token, env.JWT_SECRET) as { userId: string };
    if (!decoded.userId) {
      throw new Error("Invalid token: Missing userID");
    }
    const associatedUser = await User.findOne({pi_uid: decoded.userId});
    if (!associatedUser) {
      throw new Error("User not found");
    }
    return associatedUser;
  } catch (error: any) {
    console.error("Error decoding user token:", error);
    throw new Error(error.message);
  }
};<|MERGE_RESOLUTION|>--- conflicted
+++ resolved
@@ -6,11 +6,7 @@
 
 export const generateUserToken = (user: IUser) => {
   try {
-<<<<<<< HEAD
-    const token = jwt.sign({ userId: user.pi_uid }, env.JWT_SECRET, {
-=======
-    const token = jwt.sign({ userId: user.uid, _id: user._id }, env.JWT_SECRET, {
->>>>>>> bb6a2287
+    const token = jwt.sign({ userId: user.pi_uid, _id: user._id }, env.JWT_SECRET, {
       expiresIn: "30d",
     });
     return token;
