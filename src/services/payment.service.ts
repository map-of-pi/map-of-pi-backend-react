import axios from "axios";
import pi from "../config/platformAPIclient";
import Payment from "../models/Payment";
import PaymentCrossReference from "../models/PaymentCrossReference";
import Seller from "../models/Seller";
import { U2UPaymentStatus } from "../models/enums/u2uPaymentStatus";
import { 
  IPayment, 
  IPaymentCrossReference, 
  NewPayment, 
  U2URefDataType,
  A2UPaymentDataType,
  PaymentDTO,
} from "../types";
import logger from "../config/loggingConfig";
import { PaymentDirection } from "../models/enums/paymentDirection";
import { dir } from "console";
import { PaymentType } from "../models/enums/paymentType";

export const createPayment = async (paymentData: NewPayment): Promise<IPayment> => {
  try {    
    // Create new payment
    const payment = new Payment({
      pi_payment_id: paymentData.piPaymentId,
      user_id: paymentData.userId,
      amount: paymentData.amount,
      paid: false,
      memo: paymentData.memo,
      payment_type: paymentData.paymentType,
      cancelled: false,
    });

    return await payment.save();

  } catch (error: any) {
    logger.error(`Failed to create payment for piPaymentID ${ paymentData.piPaymentId }: ${ error }`);
    throw error;
  }
};

export const completePayment = async (
  piPaymentId: string, 
  txid: string
): Promise<IPayment> => {
  try {
    const updatedPayment = await Payment.findOneAndUpdate(
      { pi_payment_id: piPaymentId }, 
      { $set: { txid, paid: true } }, 
      { new: true }
    ).exec();

    if (!updatedPayment) {
      logger.error(`Failed to update payment record for piPaymentID ${ piPaymentId }`);
      throw new Error('Failed to update payment');
    }
    return updatedPayment;
    
  } catch (error: any) {
    logger.error(`Failed to complete payment for piPaymentID ${ piPaymentId }: ${ error }`);
    throw error;
  }
};

export const createPaymentCrossReference = async (
  refData: U2URefDataType
): Promise<IPaymentCrossReference> => {
  try {
    const newRef = new PaymentCrossReference({
      order_id: refData.orderId,
      u2a_payment_id: refData.u2aPaymentId,
      u2u_status: refData.u2uStatus,
      u2a_completed_at: new Date(),
      a2u_payment_id: null
    });

    return await newRef.save();
  } catch (error: any) {
<<<<<<< HEAD
    logger.error(`Failed to create Payment xRef for orderID ${refData.orderId}: ${error.message}`);
=======
    logger.error(`Failed to create Payment xRef for orderID ${ orderId }: ${ error }`);
>>>>>>> b9197d9c
    throw error;
  }
};

export const getxRefByOrderId = async (orderId: string) => {
  try {
    const existingXRef = await PaymentCrossReference.findOne({order_id: orderId}).lean().exec()
    return existingXRef
  } catch (error:any) {
    logger.error("Can't find xRef with id: ", orderId)
  }
}

export const updatePaymentCrossReference = async (
  xRefIds: string[],
  refData: U2URefDataType
): Promise<number> => {
  try {
    const result = await PaymentCrossReference.updateMany(
      { _id: { $in: xRefIds } },
      {
        $set: {
          u2a_payment_id: refData.u2aPaymentId,
          a2u_payment_id: refData.a2uPaymentId,
          a2u_completed_at: new Date(),
          u2u_status: refData.u2uStatus,
        },
      }
    ).exec();

<<<<<<< HEAD
    if (result.modifiedCount === 0) {
      logger.warn(`No PaymentCrossReference updated for IDs: ${xRefIds.join(', ')}`);
    } else {
      logger.info(`Updated ${result.modifiedCount} PaymentCrossReferences.`);
=======
    if (!updatedRef) {
      logger.error(`No Payment xRef found to update for orderID ${ orderId }`);
      throw new Error('No Payment xRef found to update');
>>>>>>> b9197d9c
    }
    return result.modifiedCount;
  } catch (error: any) {
<<<<<<< HEAD
    logger.error(`Failed to update PaymentCrossReferences: ${error.message}`);
=======
    logger.error(`Failed to update Payment xRef for orderID ${ orderId }: ${ error }`);
>>>>>>> b9197d9c
    throw error;
  }
};

<<<<<<< HEAD

=======
export const createA2UPayment = async (a2uPaymentData: A2UPaymentDataType): Promise<IPayment | null> => {
  try {
    /* Step 1: Subtract gas fee from original amount to calculate net transfer payment amount */
    const gasFee = 0.01;
    const newAmount = parseFloat(a2uPaymentData.amount) - gasFee;
    logger.info('Adjusted A2U payment amount: ', { newAmount });
    if (newAmount <= 0) {
      logger.error(`Invalid A2U payment amount ${ newAmount }; must be > 0 after gas fee deduction`);
      throw new Error('Invalid A2U payment amount');
    }

    /* Step 2: Get seller's Pi UID using the seller's _id field */
    const existingSeller = await Seller.findById(a2uPaymentData.sellerId)
      .select('seller_id -_id') // Include seller_id, exclude _id
      .exec();

    if (!existingSeller?.seller_id) {
      logger.error(`Failed to find seller with ID ${ a2uPaymentData.sellerId }`);
      throw new Error('Failed to find seller; no record found');
    }

    /* Step 3: Create a Pi blockchain payment request using seller's Pi UID */
    const a2uData = {
      amount: newAmount,
      memo: a2uPaymentData.memo,
      metadata: { 
        direction: "A2U", 
        orderId: a2uPaymentData.orderId, 
        sellerId: a2uPaymentData.sellerId, 
        buyerId: a2uPaymentData.buyerId 
      },
      uid: existingSeller?.seller_id as string,
    };

    const paymentId = await pi.createPayment(a2uData);
    logger.debug('Payment ID: ', { paymentId });
    if (!paymentId) {
      logger.error(`Failed to create A2U Pi payment for UID ${ existingSeller.seller_id }`);
      throw new Error('Failed to create A2U Pi payment');
    }

    /* Step 4: Save the new A2U payment in the DB collection */
    const newPayment = await createPayment({
      piPaymentId: paymentId,
      userId: a2uPaymentData.buyerId as string,
      amount: newAmount.toString(),
      memo: a2uPaymentData.memo,
      paymentType: a2uPaymentData.paymentType
    });
    logger.info('New A2U payment record created');
    if (!newPayment) {
      logger.error(`Failed to create A2U payment DB record with Payment ID ${ paymentId }`);
      throw new Error('Failed to create A2U payment DB record');
    }

    /* Step 5: Submit the Pi payment to finalize the blockchain transaction */
    const txid = await pi.submitPayment(paymentId);
    if (!txid) {
      logger.error(`Failed to submit A2U Pi payment with Payment ID ${ paymentId }`);
      throw new Error('Failed to submit A2U Pi payment');
    }
    logger.info('Transaction ID: ', { txid });

    /* Step 6: Mark the payment record as completed */
    const updatedPayment = await completePayment(paymentId, txid);
    if (!updatedPayment) {
      logger.error(`Failed to complete A2U payment DB record with Payment ID ${ paymentId } + Txn ID ${ txid }`);
      throw new Error('Failed to complete A2U payment DB record');
    }
    logger.info('Marked A2U payment record as completed');

    /* Step 7: Update the Payment xRef with A2U completion status */
    const u2uRefData = {
      u2uStatus: U2UPaymentStatus.A2UCompleted,
      a2uPaymentId: updatedPayment?._id as string,
    }
    const u2uRef = await updatePaymentCrossReference(a2uPaymentData.orderId, u2uRefData);
    if (!u2uRef) {
      logger.error(`Failed to update Payment xRef with A2U Payment ID ${ updatedPayment?._id }`);
      throw new Error('Failed to update Payment xRef with A2U payment data');
    }

    logger.info('Updated Payment xRef record', u2uRef);

    /* Step 8: Mark the payment as complete in the Pi blockchain (final confirmation) */
    const completedPiPayment = await pi.completePayment(paymentId, txid);
    if (!completedPiPayment) {
      logger.error(`Failed to complete A2U Pi payment with Payment ID ${ paymentId } + Txn ID ${ txid }`);
      throw new Error('Failed to complete A2U Pi payment transaction');
    }

    logger.info(`A2U payment process completed successfully for Order ID ${ a2uPaymentData.orderId }`);
    return updatedPayment;

  } catch (error: any) {
    if (axios.isAxiosError(error)) {
      logger.error(`Axios error during A2U payment: ${error}`, {
        status: error.response?.status,
        data: error.response?.data,
        config: error.config,
      });
    } else {
      logger.error(`Failed to create A2U payment for Order ID ${a2uPaymentData.orderId}:`, {
        message: error.message,
        stack: error.stack,
      });
    }

    // Handle cancellation of the payment if it was created but not completed
    const {incomplete_server_payments} = await getIncompleteServerPayments();
    logger.info("Found incomplete server payments", incomplete_server_payments);
    if (incomplete_server_payments && incomplete_server_payments.length > 0) {
      await completeServerPayment(incomplete_server_payments);
    }
    return null;
  }
};
>>>>>>> b9197d9c

export const getIncompleteServerPayments = async (): Promise<any> => {
  try {
    const serverPayments = await pi.getIncompleteServerPayments();
    if (!serverPayments || serverPayments.length === 0) { 
      logger.info('No incomplete Pi payments found on the server');
      return [];
    }
    logger.info(`Found ${ serverPayments.length } incomplete Pi payments on the server`, serverPayments);
    return serverPayments;
  } catch (error: any) {
    logger.error(`Failed to fetch incomplete Pi payments from server: ${ error.message }`);
    throw error;
  }
};

export const completeServerPayment = async (serverPayments: PaymentDTO[]): Promise<void> => {
  if (!Array.isArray(serverPayments) || serverPayments.length === 0) {
    logger.warn('No server payments to complete');
    return;
  }

  for (const payment of serverPayments) {
    let transaction = payment.transaction || null;
    const piPaymentId = payment.identifier;
    const metadata = payment.metadata as { xRefId: string; sellerId: string; buyerId: string };

    if (!piPaymentId) {
      logger.error(`Missing Pi payment ID for payment: ${JSON.stringify(payment)}`);
      continue;
    }

    try {
      let txid = transaction?.txid;

      // Submit payment if txid not yet assigned
      if (!txid) {
        txid = await pi.submitPayment(piPaymentId);
        if (!txid) {
          throw new Error(`Failed to submit Pi payment with ID ${piPaymentId}`);
        }
      }

      // Mark the payment as completed in your DB
      const updatedPayment = await completePayment(piPaymentId, txid);
      if (!updatedPayment) {
        throw new Error(`Failed to update payment DB for payment ID ${piPaymentId}`);
      }
      logger.info(`Marked A2U payment as completed for ${piPaymentId}`);

      // Update U2U payment cross reference
      const u2uRef = await updatePaymentCrossReference([metadata?.xRefId], {
        u2uStatus: U2UPaymentStatus.A2UCompleted,
        a2uPaymentId: updatedPayment._id as string,
      });

      if (!u2uRef) {
        throw new Error(`Failed to update payment cross reference for ${metadata.xRefId}`);
      }

      logger.info('Updated U2U reference record', u2uRef);

      // Final confirmation with Pi network
      const completedPiPayment = await pi.completePayment(piPaymentId, txid);
      if (!completedPiPayment) {
        throw new Error(`Failed to confirm Pi payment on blockchain for ${piPaymentId}`);
      }

      logger.info(`✅ A2U payment process completed for xRef ID: ${metadata.xRefId}`);
    } catch (error: any) {
      if (axios.isAxiosError(error)) {
        logger.error(`Axios error during A2U payment for xRef ${metadata.xRefId || 'unknown'}: ${error.message}`, {
          status: error.response?.status,
          data: error.response?.data,
        });
      } else {
        logger.error(`❌ Error completing server payment for xRef ID ${metadata.xRefId || 'unknown'}: ${error.message}`);
      }
    }
  }
};

export const getPayment = async (piPaymentId: string): Promise<IPayment | null> => {
  try {
    const existingPayment = await Payment.findOne({ pi_payment_id: piPaymentId }).exec();
    if (!existingPayment) {
      logger.warn(`Failed to get payment; no record found for piPaymentID ${ piPaymentId }`);
      return null;
    }
    return existingPayment;

  } catch (error: any) {
    logger.error(`Failed to get payment for piPaymentID ${ piPaymentId }: ${ error }`);
    throw error;
  }
};

export const cancelPayment = async (piPaymentId: string): Promise<IPayment | null> => {
  try {
    const cancelledPayment = await Payment.findOneAndUpdate(
      { pi_payment_id: piPaymentId }, 
      { $set: { cancelled: true, paid: false } }, 
      { new:true }
    ).lean().exec();

    if (!cancelledPayment) {
      logger.error(`Failed to cancel payment record for piPaymentID ${ piPaymentId }`);
      throw new Error('Failed to cancel payment');
    }
    return cancelledPayment;

  } catch (error: any) {
    logger.error(`Failed to cancel payment for piPaymentID ${ piPaymentId }: ${ error }`);
    throw error;
  }
};


export const createA2UPayment = async (a2uPaymentData: A2UPaymentDataType): Promise<string | null> => {
  try {
    const a2uData = {
      amount: parseFloat(a2uPaymentData.amount),
      memo: a2uPaymentData.memo,
      metadata: { direction: "A2U", sellerId: a2uPaymentData.sellerPiUid },
      uid: a2uPaymentData.sellerPiUid as string,
    };

    const paymentId = await pi.createPayment(a2uData);
    logger.debug('Payment ID: ', { paymentId });
    if (!paymentId) {
      logger.error(`Failed to create A2U Pi payment for UID ${ a2uPaymentData.sellerPiUid }`);
      throw new Error('Failed to create A2U Pi payment');
    }

    /* Step 5: Submit the Pi payment to finalize the blockchain transaction */
    const txid = await pi.submitPayment(paymentId);
    if (!txid) {
      logger.error(`Failed to submit A2U Pi payment with Payment ID ${ paymentId }`);
      throw new Error('Failed to submit A2U Pi payment');
    }
    logger.info('Transaction ID: ', { txid });

    // get xRef for each xRefIds
    for (const refId of a2uPaymentData.xRefIds) {

      const xRef = await PaymentCrossReference.findById(refId)
      .populate<{u2a_payment_id: {memo:string}}>({path:'u2a_payment_id', model: 'Payment', select: 'memo'})
      .populate<{order_id: {seller_id:string}}>({path:'order_id', model: 'Order', select: 'seller_id'})
      .lean()
      .exec();

      const completeda2uPayment = await Payment.create({
        pi_payment_id: paymentId,
        user_id: xRef?.order_id.seller_id,
        amount: a2uPaymentData.amount,
        memo: xRef?.u2a_payment_id.memo as string,
        txid: txid,
        direction: PaymentDirection.A2U,
        payment_type: PaymentType.BuyerCheckout,
        paid: true,
        cancelled: false,
      })

      const xRefData = {
        u2uStatus: U2UPaymentStatus.A2UCompleted,
        a2uPaymentId: completeda2uPayment?._id as string,
      };

      const updatedRef = await PaymentCrossReference.findByIdAndUpdate(
        refId, 
        {
          $set: {
            a2u_payment_id: completeda2uPayment?._id as string,
            a2u_completed_at: new Date(),
            u2u_status: xRefData.u2uStatus, 
            error_message: '',
          }
        }
      ).lean()
      .exec();

      logger.info('updated Payment xRef record', updatedRef?._id.toString());

    }

    const completedPiPayment = await pi.completePayment(paymentId, txid);
    if (!completedPiPayment) {
      logger.error(`Failed to complete A2U Pi payment with Payment ID ${ paymentId } + Txn ID ${ txid }`);
      throw new Error('Failed to complete A2U Pi payment transaction');
    }

    logger.info(`A2U payment process completed successfully for xRef ID ${ a2uPaymentData.xRefIds }`);
    return paymentId;

  } catch (error: any) {
    if (axios.isAxiosError(error)) {
      logger.error(`Axios error during A2U payment: ${error.message}`, {
        status: error.response?.status,
        data: error.response?.data,
        config: error.config,
      });
    } else {
      logger.error(`Failed to create A2U payment for Order ID ${a2uPaymentData.xRefIds}:`, {
        message: error.message,
        stack: error.stack,
      });
    }

    // Handle cancellation of the payment if it was created but not completed
    const {incomplete_server_payments} = await getIncompleteServerPayments();
    logger.info("found incomplete server payments", incomplete_server_payments);
    if (incomplete_server_payments && incomplete_server_payments.length > 0) {
      await completeServerPayment(incomplete_server_payments);
    }
    return null;
  }
};<|MERGE_RESOLUTION|>--- conflicted
+++ resolved
@@ -75,11 +75,7 @@
 
     return await newRef.save();
   } catch (error: any) {
-<<<<<<< HEAD
-    logger.error(`Failed to create Payment xRef for orderID ${refData.orderId}: ${error.message}`);
-=======
-    logger.error(`Failed to create Payment xRef for orderID ${ orderId }: ${ error }`);
->>>>>>> b9197d9c
+    logger.error(`Failed to create Payment xRef for orderID ${ refData.orderId }: ${ error }`);
     throw error;
   }
 };
@@ -110,149 +106,19 @@
       }
     ).exec();
 
-<<<<<<< HEAD
     if (result.modifiedCount === 0) {
       logger.warn(`No PaymentCrossReference updated for IDs: ${xRefIds.join(', ')}`);
     } else {
       logger.info(`Updated ${result.modifiedCount} PaymentCrossReferences.`);
-=======
-    if (!updatedRef) {
-      logger.error(`No Payment xRef found to update for orderID ${ orderId }`);
-      throw new Error('No Payment xRef found to update');
->>>>>>> b9197d9c
     }
     return result.modifiedCount;
   } catch (error: any) {
-<<<<<<< HEAD
-    logger.error(`Failed to update PaymentCrossReferences: ${error.message}`);
-=======
-    logger.error(`Failed to update Payment xRef for orderID ${ orderId }: ${ error }`);
->>>>>>> b9197d9c
-    throw error;
-  }
-};
-
-<<<<<<< HEAD
-
-=======
-export const createA2UPayment = async (a2uPaymentData: A2UPaymentDataType): Promise<IPayment | null> => {
-  try {
-    /* Step 1: Subtract gas fee from original amount to calculate net transfer payment amount */
-    const gasFee = 0.01;
-    const newAmount = parseFloat(a2uPaymentData.amount) - gasFee;
-    logger.info('Adjusted A2U payment amount: ', { newAmount });
-    if (newAmount <= 0) {
-      logger.error(`Invalid A2U payment amount ${ newAmount }; must be > 0 after gas fee deduction`);
-      throw new Error('Invalid A2U payment amount');
-    }
-
-    /* Step 2: Get seller's Pi UID using the seller's _id field */
-    const existingSeller = await Seller.findById(a2uPaymentData.sellerId)
-      .select('seller_id -_id') // Include seller_id, exclude _id
-      .exec();
-
-    if (!existingSeller?.seller_id) {
-      logger.error(`Failed to find seller with ID ${ a2uPaymentData.sellerId }`);
-      throw new Error('Failed to find seller; no record found');
-    }
-
-    /* Step 3: Create a Pi blockchain payment request using seller's Pi UID */
-    const a2uData = {
-      amount: newAmount,
-      memo: a2uPaymentData.memo,
-      metadata: { 
-        direction: "A2U", 
-        orderId: a2uPaymentData.orderId, 
-        sellerId: a2uPaymentData.sellerId, 
-        buyerId: a2uPaymentData.buyerId 
-      },
-      uid: existingSeller?.seller_id as string,
-    };
-
-    const paymentId = await pi.createPayment(a2uData);
-    logger.debug('Payment ID: ', { paymentId });
-    if (!paymentId) {
-      logger.error(`Failed to create A2U Pi payment for UID ${ existingSeller.seller_id }`);
-      throw new Error('Failed to create A2U Pi payment');
-    }
-
-    /* Step 4: Save the new A2U payment in the DB collection */
-    const newPayment = await createPayment({
-      piPaymentId: paymentId,
-      userId: a2uPaymentData.buyerId as string,
-      amount: newAmount.toString(),
-      memo: a2uPaymentData.memo,
-      paymentType: a2uPaymentData.paymentType
-    });
-    logger.info('New A2U payment record created');
-    if (!newPayment) {
-      logger.error(`Failed to create A2U payment DB record with Payment ID ${ paymentId }`);
-      throw new Error('Failed to create A2U payment DB record');
-    }
-
-    /* Step 5: Submit the Pi payment to finalize the blockchain transaction */
-    const txid = await pi.submitPayment(paymentId);
-    if (!txid) {
-      logger.error(`Failed to submit A2U Pi payment with Payment ID ${ paymentId }`);
-      throw new Error('Failed to submit A2U Pi payment');
-    }
-    logger.info('Transaction ID: ', { txid });
-
-    /* Step 6: Mark the payment record as completed */
-    const updatedPayment = await completePayment(paymentId, txid);
-    if (!updatedPayment) {
-      logger.error(`Failed to complete A2U payment DB record with Payment ID ${ paymentId } + Txn ID ${ txid }`);
-      throw new Error('Failed to complete A2U payment DB record');
-    }
-    logger.info('Marked A2U payment record as completed');
-
-    /* Step 7: Update the Payment xRef with A2U completion status */
-    const u2uRefData = {
-      u2uStatus: U2UPaymentStatus.A2UCompleted,
-      a2uPaymentId: updatedPayment?._id as string,
-    }
-    const u2uRef = await updatePaymentCrossReference(a2uPaymentData.orderId, u2uRefData);
-    if (!u2uRef) {
-      logger.error(`Failed to update Payment xRef with A2U Payment ID ${ updatedPayment?._id }`);
-      throw new Error('Failed to update Payment xRef with A2U payment data');
-    }
-
-    logger.info('Updated Payment xRef record', u2uRef);
-
-    /* Step 8: Mark the payment as complete in the Pi blockchain (final confirmation) */
-    const completedPiPayment = await pi.completePayment(paymentId, txid);
-    if (!completedPiPayment) {
-      logger.error(`Failed to complete A2U Pi payment with Payment ID ${ paymentId } + Txn ID ${ txid }`);
-      throw new Error('Failed to complete A2U Pi payment transaction');
-    }
-
-    logger.info(`A2U payment process completed successfully for Order ID ${ a2uPaymentData.orderId }`);
-    return updatedPayment;
-
-  } catch (error: any) {
-    if (axios.isAxiosError(error)) {
-      logger.error(`Axios error during A2U payment: ${error}`, {
-        status: error.response?.status,
-        data: error.response?.data,
-        config: error.config,
-      });
-    } else {
-      logger.error(`Failed to create A2U payment for Order ID ${a2uPaymentData.orderId}:`, {
-        message: error.message,
-        stack: error.stack,
-      });
-    }
-
-    // Handle cancellation of the payment if it was created but not completed
-    const {incomplete_server_payments} = await getIncompleteServerPayments();
-    logger.info("Found incomplete server payments", incomplete_server_payments);
-    if (incomplete_server_payments && incomplete_server_payments.length > 0) {
-      await completeServerPayment(incomplete_server_payments);
-    }
-    return null;
-  }
-};
->>>>>>> b9197d9c
+    logger.error(`Failed to update Payment xRef for orderID ${ refData.orderId }: ${ error }`);
+    throw error;
+  }
+};
+
+
 
 export const getIncompleteServerPayments = async (): Promise<any> => {
   try {
