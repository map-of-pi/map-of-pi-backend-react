import { getUser } from "./user.service";
import ReviewFeedback from "../models/ReviewFeedback";
import UserSettings from "../models/UserSettings";
<<<<<<< HEAD
import { IReviewFeedback, IReviewFeedbackOutput, IUser } from "../types";
=======
import { IReviewFeedback, IUser } from "../types";

>>>>>>> e5e9c505
import logger from "../config/loggingConfig";

/**
  The value is set depending on the number of zero(0) ratings in the ReviewFeedback table where this user is review-receiver. 
  IF user has less than 2% zero ratings THEN set it to 100. 
  IF user has 2%-5% zero ratings THEN set it to 80. 
  IF user has 5%-10% zero ratings THEN set it to 50. 
  IF user has more than 10% zero ratings THEN set it to 0.
  When the User Registration screen is first used (before the users User record has been created) 
  then the value of “100” is displayed and saved to the DB.
**/
const computeRatings = async (user_settings_id: string) => {
  try {
    // Fetch all reviews for the user
    const reviewFeedbackList = await ReviewFeedback.find({ review_receiver_id: user_settings_id }).exec();
    if (reviewFeedbackList.length === 0) {
      // Default value when there are no reviews
      await UserSettings.findOneAndUpdate({ user_settings_id }, { trust_meter_rating: 100 });
      return 100;
    }

    // Calculate the total number of reviews and the number of zero ratings
    const totalReviews = reviewFeedbackList.length;
    const zeroRatingsCount = reviewFeedbackList.filter(review => review.rating === 0).length;

    // Calculate the percentage of zero ratings
    const zeroRatingsPercentage = (zeroRatingsCount / totalReviews) * 100;

    // Determine the value based on the percentage of zero ratings
    let value;
    switch (true) {
      case (zeroRatingsPercentage < 2):
        value = 100;
        break;
      case (zeroRatingsPercentage >= 2 && zeroRatingsPercentage < 5):
        value = 80;
        break;
      case (zeroRatingsPercentage >= 5 && zeroRatingsPercentage < 10):
        value = 50;
        break;
      default:
        value = 0;
    }

    // Update the user's rating value in the database
    await UserSettings.findOneAndUpdate({ user_settings_id }, { trust_meter_rating: value });
    return value;
  } catch (error: any) {
    logger.error(`Error computing ratings for UserID ${user_settings_id}: ${error.message}`);
    throw new Error(`Error computing ratings for UserID ${user_settings_id}`);
  }
};

export const getReviewFeedback = async (review_receiver_id: string): Promise<IReviewFeedbackOutput[]> => {
  try {
    const reviewFeedbackList = await ReviewFeedback.find({
      $or: [
        { review_receiver_id: review_receiver_id },
        { review_giver_id: review_receiver_id }
      ]
    }).exec();

    // Update each reviewFeedback item with the reviewer's and receiver's usernames
    const updatedReviewFeedbackList = await Promise.all(
      reviewFeedbackList.map(async (reviewFeedback) => {
        // Retrieve user details for both giver and receiver
        const reviewer = await getUser(reviewFeedback.review_giver_id);
        const receiver = await getUser(reviewFeedback.review_receiver_id);

        const giverName = reviewer ? reviewer.user_name : '';
        const receiverName = receiver ? receiver.user_name : '';

        // Return the updated review feedback object
        return { ...reviewFeedback.toObject(), giver: giverName, receiver: receiverName };
      })
    );

    return updatedReviewFeedbackList as IReviewFeedbackOutput[];
  } catch (error: any) {
    logger.error(`Error retrieving review feedback collection for userID ${review_receiver_id}: ${error.message}`);
    throw new Error(error.message);
  }
};

export const getReviewFeedbackById = async (review_id: string): Promise<IReviewFeedback | null> => {
  try {
    const reviewFeedback = await ReviewFeedback.findById({ _id: review_id }).exec();

    if (!reviewFeedback) {
      return null;
    }
    const reviewer = await getUser(reviewFeedback.review_giver_id);
    reviewFeedback.review_giver_id = reviewer ? reviewer.user_name : '';
    return reviewFeedback as IReviewFeedback;
  } catch (error: any) {
    logger.error(`Error retrieving review feedback with reviewID ${review_id}: ${error.message}`);
    throw new Error(error.message);
  }
};

export const addReviewFeedback = async (authUser: IUser, formData: any, image: string): Promise<IReviewFeedback> => {
  try {
    const reviewFeedbackData: Partial<IReviewFeedback> = {
      review_receiver_id: formData.review_receiver_id || '',
      review_giver_id: authUser.pi_uid,
      reply_to_review_id: formData.reply_to_review_id || null,
      rating: formData.rating || '',
      comment: formData.comment || '',
      image: image || '',
      review_date: new Date()
    };
    const newReviewFeedback = new ReviewFeedback(reviewFeedbackData);
    const savedReviewFeedback = await newReviewFeedback.save();

    computeRatings(savedReviewFeedback.review_receiver_id)
      .then(value => logger.info(`Computed review rating: ${value}`))
      .catch(error => logger.error(`Error computing review rating: ${error.message}`));

    return savedReviewFeedback as IReviewFeedback;
  } catch (error: any) {
    logger.error(`Error adding review feedback: ${error.message}`);
    throw new Error(error.message);
  }
};<|MERGE_RESOLUTION|>--- conflicted
+++ resolved
@@ -1,12 +1,7 @@
 import { getUser } from "./user.service";
 import ReviewFeedback from "../models/ReviewFeedback";
 import UserSettings from "../models/UserSettings";
-<<<<<<< HEAD
 import { IReviewFeedback, IReviewFeedbackOutput, IUser } from "../types";
-=======
-import { IReviewFeedback, IUser } from "../types";
-
->>>>>>> e5e9c505
 import logger from "../config/loggingConfig";
 
 /**
