--- conflicted
+++ resolved
@@ -126,13 +126,8 @@
     }
 
     // Fetch replies to the main review
-<<<<<<< HEAD
     const replies = await ReviewFeedback.find({ reply_to_review_id: review_id }).sort({ review_date: -1 }).exec();
 
-=======
-    const replies = await ReviewFeedback.find({ reply_to_review_id: review_id }).exec();
-    
->>>>>>> 9f31d6c8
     // Fetch giver and receiver names for each reply asynchronously
     const updatedReplyList = await Promise.all(
       replies.map(async (reply) => {
