--- conflicted
+++ resolved
@@ -22,15 +22,6 @@
 };
 
 export const addReviewFeedback = async (reviewFeedbackData: IReviewFeedback): Promise<IReviewFeedback> => {
-<<<<<<< HEAD
-  const date = new Date();
-  const replyReviewId = reviewFeedbackData.reply_to_review_id==='' ? null: reviewFeedbackData.reply_to_review_id;
-  try {
-    const newReviewFeedback = new ReviewFeedback(reviewFeedbackData);
-    newReviewFeedback.review_date = date;
-    newReviewFeedback.review_id = `${reviewFeedbackData.review_receiver_id}_${reviewFeedbackData.review_giver_id}_${date}`;
-    newReviewFeedback.reply_to_review_id = replyReviewId;
-=======
   const { review_receiver_id, review_giver_id, reply_to_review_id } = reviewFeedbackData;
   const date = new Date();
 
@@ -42,7 +33,6 @@
   });
 
   try {
->>>>>>> 12668068
     const savedReviewFeedback = await newReviewFeedback.save();
     return savedReviewFeedback;
   } catch (error: any) {
