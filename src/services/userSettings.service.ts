import UserSettings from "../models/UserSettings";
import User from "../models/User";
import { IUser, IUserSettings } from "../types";

import logger from "../config/loggingConfig";

export const getUserSettingsById = async (user_settings_id: string): Promise<IUserSettings | null> => {
  try {
    const userSettings = await UserSettings.findOne({ user_settings_id }).exec();
    return userSettings;
  } catch (error: any) {
    logger.error(`Failed to retrieve user settings for userSettingsID ${ user_settings_id }:`, { 
      message: error.message,
      config: error.config,
      stack: error.stack
    });
    throw new Error('Failed to get user settings; please try again later');
  }
};

<<<<<<< HEAD
export const addOrUpdateUserSettings = async (authUser: IUser, formData: IUserSettings, image: string): Promise<IUserSettings> => {
  try {
    if (formData.user_name.trim() === "") {
=======
export const addOrUpdateUserSettings = async (
  authUser: IUser,
  formData: any,
  image: string
): Promise<IUserSettings> => {

  try {
    // Reinstate user_name update logic
    if (formData.user_name?.trim() === "") {
>>>>>>> 9f31d6c8
      formData.user_name = authUser.pi_username;

      await User.findOneAndUpdate(
        { pi_uid: authUser.pi_uid },
        { user_name: formData.user_name },
        { new: true }
      ).exec();
    }

<<<<<<< HEAD
    let existingUserSettings = await UserSettings.findOne({
      user_settings_id: authUser.pi_uid
    }).exec();

    if (existingUserSettings) {
      const updatedUserSettings = await UserSettings.findOneAndUpdate(
        { user_settings_id: authUser.pi_uid },
        { 
          ...formData, 
          image: image.trim() === '' ? existingUserSettings.image : image, // set image to previous if empty
         }, // Include the potentially updated user_name
=======
    const existingUserSettings = await UserSettings.findOne({
      user_settings_id: authUser.pi_uid,
    }).exec();

    const updateData: any = {};

    updateData.user_name = formData.user_name;

    // Handle image if provided
    if (image && image.trim() !== '') {
      updateData.image = image.trim();
    }

    if (formData.email || formData.email?.trim() === '') {
      updateData.email = formData.email.trim();
    }

    if (formData.phone_number || formData.phone_number?.trim() === '') {
      updateData.phone_number = formData.phone_number.trim();
    }

    if (existingUserSettings) {
      // Update existing settings
      const updatedUserSettings = await UserSettings.findOneAndUpdate(
        { user_settings_id: authUser.pi_uid },
        { $set: updateData },
>>>>>>> 9f31d6c8
        { new: true }
      ).exec();

      return updatedUserSettings as IUserSettings;
<<<<<<< HEAD

    } else {
      // If no existing user settings, create new ones
      const newUserSettings = new UserSettings({
        ...formData,
        image: image,
        user_settings_id: authUser.pi_uid,
=======
    } else {
      // Create new settings
      const newUserSettings = new UserSettings({
        ...updateData,
        user_settings_id: authUser.pi_uid,
        user_name: authUser.user_name || authUser.pi_username,
>>>>>>> 9f31d6c8
        trust_meter_rating: 100,
      });

      const savedUserSettings = await newUserSettings.save();
      return savedUserSettings as IUserSettings;
    }
  } catch (error: any) {
<<<<<<< HEAD
    logger.error('Failed to add or update user settings:', { 
      message: error.message,
      config: error.config,
      stack: error.stack
=======
    logger.error('Failed to add or update user settings:', {
      message: error.message,
      config: error.config,
      stack: error.stack,
>>>>>>> 9f31d6c8
    });
    throw new Error('Failed to add or update user settings; please try again later');
  }
};

// Delete existing user settings
export const deleteUserSettings = async (user_settings_id: string): Promise<IUserSettings | null> => {
  try {
    const deletedUserSettings = await UserSettings.findOneAndDelete({ user_settings_id: user_settings_id }).exec();
    return deletedUserSettings ? deletedUserSettings as IUserSettings : null;
  } catch (error: any) {
    logger.error(`Failed to delete user settings for userSettingsID ${ user_settings_id }:`, { 
      message: error.message,
      config: error.config,
      stack: error.stack
    });
    throw new Error('Failed to delete user settings; please try again later');
  }
};

// Get device location, first trying GPS and then falling back to IP-based geolocation
export const getDeviceLocation = async (): Promise<{ lat: number; lng: number }> => {
  if (navigator.geolocation) {
    try {
      const position = await new Promise<GeolocationPosition>((resolve, reject) =>
        navigator.geolocation.getCurrentPosition(resolve, reject, {
          enableHighAccuracy: true,
          timeout: 5000,
          maximumAge: 0,
        })
      );
      return { lat: position.coords.latitude, lng: position.coords.longitude };
    } catch (error) {
      logger.warn("GPS location error:", (error as GeolocationPositionError).message);
      // Fall back to IP-based geolocation
    }
  }
  return getLocationByIP(); // Fallback to IP if GPS fails or is not supported
};

// Helper function to get location by IP address
const getLocationByIP = async (): Promise<{ lat: number; lng: number }> => {
  try {
    const response = await fetch('https://ipapi.co/json/');
    const data = await response.json();

    if (data.latitude && data.longitude) {
      return { lat: data.latitude, lng: data.longitude };
    }
    throw new Error('Unable to retrieve location from IP address.');
  } catch (error: any) {
    throw new Error('Failed to retrieve location by IP: ' + error.message);
  }
};

// Function to check user search center and return appropriate location
export const userLocation = async (uid: string): Promise<{ lat: number; lng: number } | null> => {
  const userSettings = await UserSettings.findOne({ user_settings_id: uid }).exec();

  if (!userSettings) {
    logger.warn("User settings not found");
    return null;
  }

  if (userSettings.findme === 'auto') {
    try {
      const location = await getDeviceLocation();
      logger.info("User location from GPS/IP:", location);
      return location;
    } catch (error) {
      logger.error("Failed to retrieve device location:", error);
      return null;
    }
  }

  if (userSettings.findme === 'searchCenter' && userSettings.search_map_center?.coordinates) {
    const searchCenter = userSettings.search_map_center.coordinates;
    const location = { lat: searchCenter[0], lng: searchCenter[1] };
    logger.info("User location from search center:", location);
    return location as { lat: number; lng: number };
  }

  logger.warn("Location not found");
  return null;
};<|MERGE_RESOLUTION|>--- conflicted
+++ resolved
@@ -18,11 +18,6 @@
   }
 };
 
-<<<<<<< HEAD
-export const addOrUpdateUserSettings = async (authUser: IUser, formData: IUserSettings, image: string): Promise<IUserSettings> => {
-  try {
-    if (formData.user_name.trim() === "") {
-=======
 export const addOrUpdateUserSettings = async (
   authUser: IUser,
   formData: any,
@@ -32,7 +27,6 @@
   try {
     // Reinstate user_name update logic
     if (formData.user_name?.trim() === "") {
->>>>>>> 9f31d6c8
       formData.user_name = authUser.pi_username;
 
       await User.findOneAndUpdate(
@@ -42,19 +36,6 @@
       ).exec();
     }
 
-<<<<<<< HEAD
-    let existingUserSettings = await UserSettings.findOne({
-      user_settings_id: authUser.pi_uid
-    }).exec();
-
-    if (existingUserSettings) {
-      const updatedUserSettings = await UserSettings.findOneAndUpdate(
-        { user_settings_id: authUser.pi_uid },
-        { 
-          ...formData, 
-          image: image.trim() === '' ? existingUserSettings.image : image, // set image to previous if empty
-         }, // Include the potentially updated user_name
-=======
     const existingUserSettings = await UserSettings.findOne({
       user_settings_id: authUser.pi_uid,
     }).exec();
@@ -81,27 +62,16 @@
       const updatedUserSettings = await UserSettings.findOneAndUpdate(
         { user_settings_id: authUser.pi_uid },
         { $set: updateData },
->>>>>>> 9f31d6c8
         { new: true }
       ).exec();
 
       return updatedUserSettings as IUserSettings;
-<<<<<<< HEAD
-
-    } else {
-      // If no existing user settings, create new ones
-      const newUserSettings = new UserSettings({
-        ...formData,
-        image: image,
-        user_settings_id: authUser.pi_uid,
-=======
     } else {
       // Create new settings
       const newUserSettings = new UserSettings({
         ...updateData,
         user_settings_id: authUser.pi_uid,
         user_name: authUser.user_name || authUser.pi_username,
->>>>>>> 9f31d6c8
         trust_meter_rating: 100,
       });
 
@@ -109,17 +79,10 @@
       return savedUserSettings as IUserSettings;
     }
   } catch (error: any) {
-<<<<<<< HEAD
-    logger.error('Failed to add or update user settings:', { 
-      message: error.message,
-      config: error.config,
-      stack: error.stack
-=======
     logger.error('Failed to add or update user settings:', {
       message: error.message,
       config: error.config,
       stack: error.stack,
->>>>>>> 9f31d6c8
     });
     throw new Error('Failed to add or update user settings; please try again later');
   }
