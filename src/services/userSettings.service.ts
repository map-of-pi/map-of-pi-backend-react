--- conflicted
+++ resolved
@@ -1,9 +1,8 @@
 import UserSettings from "../models/UserSettings";
+import User from "../models/User";
 import { IUser, IUserSettings } from "../types";
 
-import { env } from "../utils/env";
 import logger from "../config/loggingConfig";
-import User from "../models/User";
 
 export const getUserSettingsById = async (user_settings_id: string): Promise<IUserSettings | null> => {
   try {
@@ -15,11 +14,27 @@
   }
 };
 
-<<<<<<< HEAD
-export const addOrUpdateUserSettings = async (authUser: IUser, formData: any, image: string): Promise<IUserSettings> => {
+export const addOrUpdateUserSettings = async (
+  authUser: IUser, 
+  formData: any, 
+  image: string
+): Promise<IUserSettings> => {
   try {
-    const existingUserSettings = await UserSettings.findOne({ user_settings_id: authUser.pi_uid }).exec();
-    
+    // Update the user_name if it's empty
+    if (formData.user_name.trim() === "") {
+      formData.user_name = authUser.pi_username;
+
+      await User.findOneAndUpdate(
+        { pi_uid: authUser.pi_uid },
+        { user_name: formData.user_name },
+        { new: true }
+      ).exec();
+    }
+
+    let existingUserSettings = await UserSettings.findOne({
+      user_settings_id: authUser.pi_uid
+    }).exec();
+
     // parse search_map_center from String into JSON object.
     const searchMapCenter = formData.search_map_center 
       ? JSON.parse(formData.search_map_center)
@@ -28,68 +43,28 @@
     // construct user settings object
     const userSettingsData: Partial<IUserSettings> = {
       user_settings_id: authUser.pi_uid,
+      user_name: formData.user_name || '',
       email: formData.email || existingUserSettings?.email || '',
       phone_number: formData.phone_number || existingUserSettings?.phone_number || '',
       image: image || existingUserSettings?.image || '',
       search_map_center: searchMapCenter || existingUserSettings?.search_map_center || { type: 'Point', coordinates: [0, 0] }
-    };
+    };    
 
-    if (existingUserSettings){
+    if (existingUserSettings) {
       const updatedUserSettings = await UserSettings.findOneAndUpdate(
         { user_settings_id: authUser.pi_uid },
-        { $set: userSettingsData },
-        { new: true }
-      ).exec();
-      return updatedUserSettings as IUserSettings;
-    } else {
-      const newUserSettings = new UserSettings(userSettingsData);
-      const savedUserSettings = await newUserSettings.save();
-      return savedUserSettings as IUserSettings;
-    }
-=======
-export const addOrUpdateUserSettings = async (
-  userSettingsData: IUserSettings,
-  authUser: IUser
-): Promise<IUserSettings> => {
-  try {
-    // Update the user_name if it's empty
-    if (userSettingsData.user_name.trim() === "") {
-      userSettingsData.user_name = authUser.pi_username;
-    }
-
-    // Update User document with the correct username if necessary
-    await User.findOneAndUpdate(
-      { pi_uid: authUser.pi_uid },
-      { user_name: userSettingsData.user_name },
-      { new: true }
-    ).exec();
-
-    let userSettings = await UserSettings.findOne({
-      user_settings_id: authUser.pi_uid
-    }).exec();
-
-    // If user settings already exist, update them
-    if (userSettings) {      
-      const updatedUserSettings = await UserSettings.findOneAndUpdate(
-        { user_settings_id: authUser.pi_uid },
-        { ...userSettingsData }, // Include the potentially updated user_name
+        { $set: userSettingsData }, // Include the potentially updated user_name
         { new: true }
       ).exec();
 
       return updatedUserSettings as IUserSettings;
 
     } else {
-      // If no existing user settings, create new ones
-      const newUserSettings = new UserSettings({
-        ...userSettingsData,
-        user_settings_id: authUser.pi_uid,
-      });
-
+      // If no existing user settings, create a new record
+      const newUserSettings = new UserSettings(userSettingsData);
       const savedUserSettings = await newUserSettings.save();
       return savedUserSettings as IUserSettings;
     }
-
->>>>>>> 0d9438d5
   } catch (error: any) {
     logger.error(`Error adding or updating user settings: ${error.message}`);
     throw new Error(error.message);
