--- conflicted
+++ resolved
@@ -18,7 +18,7 @@
   }
 };
 
-export const addOrUpdateUserSettings = async (authUser: IUser, formData: IUserSettings, image: string): Promise<IUserSettings> => {
+export const addOrUpdateUserSettings = async (authUser: IUser, formData: any, image: string): Promise<IUserSettings> => {
   try {
     if (formData.user_name.trim() === "") {
       formData.user_name = authUser.pi_username;
@@ -34,7 +34,6 @@
       user_settings_id: authUser.pi_uid
     }).exec();
 
-<<<<<<< HEAD
     // parse search_map_center from String into JSON object.
     const searchMapCenter = formData.search_map_center 
       ? JSON.parse(formData.search_map_center)
@@ -53,15 +52,10 @@
         search_map_center: searchMapCenter || existingUserSettings?.search_map_center || { type: 'Point', coordinates: [0, 0] }
       };    
 
-=======
->>>>>>> 2d01980a
     if (existingUserSettings) {
       const updatedUserSettings = await UserSettings.findOneAndUpdate(
         { user_settings_id: authUser.pi_uid },
-        { 
-          ...formData, 
-          image: image.trim() === '' ? existingUserSettings.image : image, // set image to previous if empty
-         }, // Include the potentially updated user_name
+        { $set: userSettingsData }, // Include the potentially updated user_name
         { new: true }
       ).exec();
 
@@ -70,8 +64,7 @@
     } else {
       // If no existing user settings, create new ones
       const newUserSettings = new UserSettings({
-        ...formData,
-        image: image,
+        ...userSettingsData,
         user_settings_id: authUser.pi_uid,
         trust_meter_rating: 100,
       });
