--- conflicted
+++ resolved
@@ -5,11 +5,7 @@
   
   try {
     const user = await User.findOne({
-<<<<<<< HEAD
       username: currentUser.username,
-=======
-      username: currentUser.username
->>>>>>> a8f76837
     });
 
     if (user) {
