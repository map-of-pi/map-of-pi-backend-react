import Seller from "../models/Seller";
import User from "../models/User";
import UserSettings from "../models/UserSettings";
import { SellerType } from '../models/enums/sellerType'
import { getUserSettingsById } from "./userSettings.service";
import { ISeller, IUser, IUserSettings, ISellerWithSettings } from "../types";

import logger from "../config/loggingConfig";
import { TrustMeterScale } from "../models/enums/trustMeterScale";

// Helper function to get settings for all sellers and merge them into seller objects
const resolveSellerSettings = async (sellers: ISeller[]): Promise<ISellerWithSettings[]> => {
  const sellersWithSettings = await Promise.all(
    sellers.map(async (seller) => {
      try {
        const sellerObject = seller.toObject();

        // Fetch the user settings for the seller
        const userSettings = await getUserSettingsById(seller.seller_id);
        
        // Merge seller and settings into a single object
        return {
          ...sellerObject,
          trust_meter_rating: userSettings?.trust_meter_rating,
          user_name: userSettings?.user_name,
          findme: userSettings?.findme,
          email: userSettings?.email ?? null,
          phone_number: userSettings?.phone_number ?? null, 
        } as ISellerWithSettings;
      } catch (error: any) {
        logger.error(`Failed to resolve settings for sellerID ${ seller.seller_id }:`, { 
          message: error.message,
          config: error.config,
          stack: error.stack
        });
        
        // Return a fallback seller object with minimal information
        return {
          ...seller.toObject(),
          trust_meter_rating: TrustMeterScale.ZERO,
          user_name: seller.name,
          findme: null,
          email: null,
          phone_number: null
        } as unknown as ISellerWithSettings;
      }
    })
  );
  return sellersWithSettings;
};

// Fetch all sellers or within a specific bounding box; optional search query.
export const getAllSellers = async (
  bounds?: { sw_lat: number, sw_lng: number, ne_lat: number, ne_lng: number },
  search_query?: string
): Promise<ISellerWithSettings[]> => {

  try {
    let sellers: ISeller[];
<<<<<<< HEAD
    const limit = 36;
=======
    const maxNumSellers = 36;
>>>>>>> c1276418

    // always apply this condition to exclude 'Inactive sellers'
    const baseCriteria = { seller_type: { $ne: SellerType.Inactive } };
    
    // if search_query is provided, add search conditions
    const searchCriteria = search_query
      ? {
          $or: [
            { name: { $regex: search_query, $options: 'i' } },
            { description: { $regex: search_query, $options: 'i' } }
          ],
        }
      : {};

    // Merge base criteria with search criteria
    const aggregatedCriteria = { ...baseCriteria, ...searchCriteria };

    // If bounds are provided, use MongoDB's $geoWithin operator with a bounding box
    if (bounds) {
      sellers = await Seller.find({
        ...aggregatedCriteria,
        sell_map_center: {
          $geoWithin: {
            $box: [
<<<<<<< HEAD
            [bounds.sw_lng, bounds.sw_lat],
            [bounds.ne_lng, bounds.ne_lat]
            ]
          }
        }
      })
        .sort({ review_count: -1, updated_at: -1 }) // Sort by review count and last update
        .limit(limit) // Limit result to 36 sellers
=======
              [bounds.sw_lng, bounds.sw_lat],
              [bounds.ne_lng, bounds.ne_lat]
            ]
          }
        }
      })
        .sort({ review_count: -1, updated_at: -1 }) // Sort by review count and last updated
        .limit(maxNumSellers)
>>>>>>> c1276418
        .exec();
      } else {
        // If no bounds are provided, return all sellers (without geo-filtering)  
        sellers = await Seller.find(aggregatedCriteria)
          .sort({ review_count: -1, updated_at: -1 })
<<<<<<< HEAD
          .limit(limit)
=======
          .limit(maxNumSellers)
>>>>>>> c1276418
          .exec();
      }

    // Fetch and merge the settings for each seller
    const sellersWithSettings = await resolveSellerSettings(sellers);

    // Return sellers with their settings merged
    return sellersWithSettings;
  } catch (error: any) {
    logger.error('Failed to get all sellers:', { 
      message: error.message,
      config: error.config,
      stack: error.stack
    });
    throw new Error('Failed to get all sellers; please try again later');
  }
};

// Fetch a single seller by ID
export const getSingleSellerById = async (seller_id: string): Promise<ISeller | null> => {
  try {
    const [seller, userSettings, user] = await Promise.all([
      Seller.findOne({ seller_id }).exec(),
      UserSettings.findOne({ user_settings_id: seller_id }).exec(),
      User.findOne({ pi_uid: seller_id }).exec()
    ]);

    if (!seller && !userSettings && !user) {
      return null;
    }

    return {
      sellerShopInfo: seller as ISeller,
      sellerSettings: userSettings as IUserSettings,
      sellerInfo: user as IUser,
    } as any;
  } catch (error: any) {
    logger.error(`Failed to get single seller for sellerID ${ seller_id }:`, { 
      message: error.message,
      config: error.config,
      stack: error.stack
    });
    throw new Error('Failed to get single seller; please try again later');
  }
};

export const registerOrUpdateSeller = async (authUser: IUser, formData: any, image: string): Promise<ISeller> => {
  try {
    const existingSeller = await Seller.findOne({ seller_id: authUser.pi_uid }).exec();

    // Parse and validate sell_map_center from formData
    const sellMapCenter = formData.sell_map_center 
      ? JSON.parse(formData.sell_map_center)
      : existingSeller?.sell_map_center || { type: 'Point', coordinates: [0, 0] };

    // Construct seller object while merging with existing data if necessary
    const sellerData: Partial<ISeller> = {
      seller_id: authUser.pi_uid,
      name: formData.name || existingSeller?.name || authUser.user_name,
      description: formData.description || existingSeller?.description || '',
      seller_type: formData.seller_type || existingSeller?.seller_type || '',
      image: image || existingSeller?.image || '',
      address: formData.address || existingSeller?.address || '',
      sell_map_center: sellMapCenter,
      order_online_enabled_pref: formData.order_online_enabled_pref || existingSeller?.order_online_enabled_pref || ''
    };

    // Update existing seller or create a new one
    if (existingSeller) {
      const updatedSeller = await Seller.findOneAndUpdate(
        { seller_id: authUser.pi_uid },
        { $set: sellerData },
        { new: true }
      ).exec();
      // logger.info('Seller updated in the database:', updatedSeller);
      return updatedSeller as ISeller;
    } else {
      const shopName = sellerData.name || authUser.user_name;
      const newSeller = new Seller({
        ...sellerData,
        name: shopName,
        average_rating: 5.0,
        order_online_enabled_pref: false,
      });
      const savedSeller = await newSeller.save();
      logger.info('New seller created in the database:', savedSeller);
      return savedSeller as ISeller;
    }
  } catch (error: any) {
    logger.error('Failed to register or update seller:', { 
      message: error.message,
      config: error.config,
      stack: error.stack
    });
    throw new Error('Failed to register or update seller; please try again later');
  }
};

// Delete existing seller
export const deleteSeller = async (seller_id: string | undefined): Promise<ISeller | null> => {
  try {
    const deletedSeller = await Seller.findOneAndDelete({ seller_id }).exec();
    return deletedSeller ? deletedSeller as ISeller : null;
  } catch (error: any) {
    logger.error(`Failed to delete seller for sellerID ${ seller_id }:`, { 
      message: error.message,
      config: error.config,
      stack: error.stack
    });
    throw new Error('Failed to delete seller; please try again later');
  }
};<|MERGE_RESOLUTION|>--- conflicted
+++ resolved
@@ -57,11 +57,7 @@
 
   try {
     let sellers: ISeller[];
-<<<<<<< HEAD
-    const limit = 36;
-=======
     const maxNumSellers = 36;
->>>>>>> c1276418
 
     // always apply this condition to exclude 'Inactive sellers'
     const baseCriteria = { seller_type: { $ne: SellerType.Inactive } };
@@ -86,16 +82,6 @@
         sell_map_center: {
           $geoWithin: {
             $box: [
-<<<<<<< HEAD
-            [bounds.sw_lng, bounds.sw_lat],
-            [bounds.ne_lng, bounds.ne_lat]
-            ]
-          }
-        }
-      })
-        .sort({ review_count: -1, updated_at: -1 }) // Sort by review count and last update
-        .limit(limit) // Limit result to 36 sellers
-=======
               [bounds.sw_lng, bounds.sw_lat],
               [bounds.ne_lng, bounds.ne_lat]
             ]
@@ -104,17 +90,12 @@
       })
         .sort({ review_count: -1, updated_at: -1 }) // Sort by review count and last updated
         .limit(maxNumSellers)
->>>>>>> c1276418
         .exec();
       } else {
         // If no bounds are provided, return all sellers (without geo-filtering)  
         sellers = await Seller.find(aggregatedCriteria)
           .sort({ review_count: -1, updated_at: -1 })
-<<<<<<< HEAD
-          .limit(limit)
-=======
           .limit(maxNumSellers)
->>>>>>> c1276418
           .exec();
       }
 
