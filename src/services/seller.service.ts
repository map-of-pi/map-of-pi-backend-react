import Seller from "../models/Seller";
import User from "../models/User";
import UserSettings from "../models/UserSettings";
import SellerItem from "../models/SellerItem";
import { VisibleSellerType } from '../models/enums/sellerType';
import { TrustMeterScale } from "../models/enums/trustMeterScale";
import { getUserSettingsById } from "./userSettings.service";
import { IUser, IUserSettings, ISeller, ISellerWithSettings, ISellerItem, ISanctionedRegion } from "../types";

import logger from "../config/loggingConfig";
<<<<<<< HEAD
import SellerItem from "../models/SellerItem";
import mongoose from 'mongoose';
=======
>>>>>>> 906eced1

// Helper function to get settings for all sellers and merge them into seller objects
const resolveSellerSettings = async (sellers: ISeller[]): Promise<ISellerWithSettings[]> => {
  const sellersWithSettings = await Promise.all(
    sellers.map(async (seller) => {
      try {
        const sellerObject = seller.toObject();

        // Fetch the user settings for the seller
        const userSettings = await getUserSettingsById(seller.seller_id);
        
        // Merge seller and settings into a single object
        return {
          ...sellerObject,
          trust_meter_rating: userSettings?.trust_meter_rating,
          user_name: userSettings?.user_name,
          findme: userSettings?.findme,
          email: userSettings?.email ?? null,
          phone_number: userSettings?.phone_number ?? null, 
        } as ISellerWithSettings;
      } catch (error) {
        logger.error(`Failed to resolve settings for sellerID ${ seller.seller_id }:`, error);
        
        // Return a fallback seller object with minimal information
        return {
          ...seller.toObject(),
          trust_meter_rating: TrustMeterScale.ZERO,
          user_name: seller.name,
          findme: null,
          email: null,
          phone_number: null
        } as unknown as ISellerWithSettings;
      }
    })
  );
  return sellersWithSettings;
};

// Fetch all sellers or within a specific bounding box; optional search query.
export const getAllSellers = async (
  bounds?: { sw_lat: number, sw_lng: number, ne_lat: number, ne_lng: number },
  search_query?: string
): Promise<ISellerWithSettings[]> => {
  try {
    let sellers: ISeller[];
    const maxNumSellers = 50;

    // always apply this condition to exclude 'Inactive sellers'
    const baseCriteria = { seller_type: { $in: Object.values(VisibleSellerType) } };
    
    // if search_query is provided, add search conditions
    const searchCriteria = search_query
      ? {
          $or: [
            { name: { $regex: search_query, $options: 'i' } },
            { description: { $regex: search_query, $options: 'i' } }
          ],
        }
      : {};

    // Merge base criteria with search criteria
    const aggregatedCriteria = { ...baseCriteria, ...searchCriteria };

    // If bounds are provided, use MongoDB's $geometry operator
    if (bounds) {
      sellers = await Seller.find({
        ...aggregatedCriteria,
        sell_map_center: {
          $geoWithin: {
            $geometry: {
              type: "Polygon",
              coordinates: [ [
                [bounds.sw_lng, bounds.sw_lat],
                [bounds.ne_lng, bounds.sw_lat],
                [bounds.ne_lng, bounds.ne_lat],
                [bounds.sw_lng, bounds.ne_lat],
                [bounds.sw_lng, bounds.sw_lat]
              ] ]
            }
          }
        }
      })
      .sort({ updatedAt: -1 }) // Sort by last updated
      .limit(maxNumSellers)
      .hint({ 'updatedAt': -1, 'sell_map_center.coordinates': '2dsphere' })
      .exec();
    } else {
      // If no bounds are provided, return all sellers (without geo-filtering)  
      sellers = await Seller.find(aggregatedCriteria)
        .sort({ updated_at: -1 })
        .limit(maxNumSellers)
        .hint({ 'updatedAt': -1, 'sell_map_center.coordinates': '2dsphere' })
        .exec();
    }

    // Fetch and merge the settings for each seller
    const sellersWithSettings = await resolveSellerSettings(sellers);

    // Return sellers with their settings merged
    return sellersWithSettings;
  } catch (error) {
    logger.error('Failed to get all sellers:', error);
    throw new Error('Failed to get all sellers; please try again later');
  }
};

// Fetch a single seller by ID
export const getSingleSellerById = async (seller_id: string): Promise<ISeller | null> => {
  try {
    const [seller, userSettings, user, items] = await Promise.all([
      Seller.findOne({ seller_id }).exec(),
      UserSettings.findOne({ user_settings_id: seller_id }).exec(),
      User.findOne({ pi_uid: seller_id }).exec(),
      SellerItem.find({ seller_id: seller_id }).exec()
    ]);

    if (!seller && !userSettings && !user) {
      return null;
    }

    return {
      sellerShopInfo: seller as ISeller,
      sellerSettings: userSettings as IUserSettings,
      sellerInfo: user as IUser,
      sellerItems: items as ISellerItem[] || null
    } as any;
  } catch (error) {
    logger.error(`Failed to get single seller for sellerID ${ seller_id }:`, error);
    throw new Error('Failed to get single seller; please try again later');
  }
};

export const registerOrUpdateSeller = async (authUser: IUser, formData: any): Promise<ISeller> => {
  try {
    const existingSeller = await Seller.findOne({ seller_id: authUser.pi_uid }).exec();

    // Parse and validate sell_map_center from formData
    const sellMapCenter = (formData.sell_map_center && formData.sell_map_center !== 'undefined') 
      ? JSON.parse(formData.sell_map_center)
      : existingSeller?.sell_map_center || { type: 'Point', coordinates: [0, 0] };

    // Construct seller object while merging with existing data if necessary
    const sellerData: Partial<ISeller> = {
      seller_id: authUser.pi_uid,
      name: formData.name || existingSeller?.name || authUser.user_name,
      description: formData.description || existingSeller?.description || '',
      seller_type: formData.seller_type || existingSeller?.seller_type || '',
      image: formData.image || existingSeller?.image || '',
      address: formData.address || existingSeller?.address || '',
      sell_map_center: sellMapCenter,
      order_online_enabled_pref: formData.order_online_enabled_pref || existingSeller?.order_online_enabled_pref || ''
    };

    // Update existing seller or create a new one
    if (existingSeller) {
      const updatedSeller = await Seller.findOneAndUpdate(
        { seller_id: authUser.pi_uid },
        { $set: sellerData },
        { new: true }
      ).exec();
      logger.debug('Seller updated in the database:', updatedSeller);
      return updatedSeller as ISeller;
    } else {
      const shopName = sellerData.name || authUser.user_name;
      const newSeller = new Seller({
        ...sellerData,
        name: shopName,
        average_rating: 5.0,
        order_online_enabled_pref: false,
      });
      const savedSeller = await newSeller.save();
      logger.info('New seller created in the database:', savedSeller);
      return savedSeller as ISeller;
    }
  } catch (error) {
    logger.error('Failed to register or update seller:', error);
    throw new Error('Failed to register or update seller; please try again later');
  }
};

// Delete existing seller
export const deleteSeller = async (seller_id: string | undefined): Promise<ISeller | null> => {
  try {
    const deletedSeller = await Seller.findOneAndDelete({ seller_id }).exec();
    return deletedSeller ? deletedSeller as ISeller : null;
  } catch (error) {
    logger.error(`Failed to delete seller for sellerID ${ seller_id }:`, error);
    throw new Error('Failed to delete seller; please try again later');
  }
};

export const getAllSellerItems = async (
  seller_id: string,
): Promise<ISellerItem[] | null> => {
  try {
    const existingItems = await SellerItem.find({
      seller_id: seller_id,
    });

    if (!existingItems || existingItems.length == 0) {
      logger.warn('Item list is empty.');
      return null;      
    } 
    logger.info('fetched item list successfully');
    return existingItems as ISellerItem[];
  } catch (error) {
    logger.error(`Failed to get seller items for sellerID ${ seller_id }:`, error);
    throw new Error('Failed to get seller items; please try again later');
  }
};

export const addOrUpdateSellerItem = async (
  seller: ISeller,
  item: ISellerItem
): Promise<ISellerItem | null> => {

  try {
    const today = new Date();

    // Calculate expiration date based on duration (defaults to 1 week)
    const durationInMs = (parseInt(item.duration?.toString() || '1') || 1) * 7 * 24 * 60 * 60 * 1000;
    const expiredBy = new Date(today.getTime() + durationInMs);

    // Ensure unique identifier is used for finding existing items
    const query = {
      _id: item._id || undefined,
      seller_id: seller.seller_id,
<<<<<<< HEAD
    };

    // Attempt to find the existing item
    const existingItem = await SellerItem.findOne(query);
=======
    }).exec();
>>>>>>> 906eced1

    if (existingItem) {
      // Update the existing item
      existingItem.set({
        ...item,
        updated_at: today,
        expired_by: expiredBy,
        image: image || existingItem.image, // Use existing image if a new one isn't provided
      });
      const updatedItem = await existingItem.save();

<<<<<<< HEAD
      logger.info('Item updated successfully:', { updatedItem });
      return updatedItem;
=======
      logger.info('Seller item updated successfully');
      return updatedItem as ISellerItem;
>>>>>>> 906eced1
    } else {
      // Ensure item has a unique identifier for creation
      const newItemId = item._id || new mongoose.Types.ObjectId().toString();

      // Create a new item
      const newItem = new SellerItem({
        _id: newItemId,
        seller_id: seller.seller_id,
<<<<<<< HEAD
        name: item.name.trim(),
        description: item.description.trim(),
        price: parseFloat(item.price?.toString() || '0.01'), // Ensure valid price
        stock_level: item.stock_level || '1 available',
        duration: parseInt(item.duration?.toString() || '1'), // Ensure valid duration
        image: image,
=======
        name: item.name,
        description: item.description,
        price: item.price,
        stock_level: item.stock_level,
        duration: item.duration,
        image: item.image,
>>>>>>> 906eced1
        created_at: today,
        updated_at: today,
        expired_by: expiredBy,
      });

      await newItem.save();

<<<<<<< HEAD
      logger.info('Item created successfully:', { newItem });
      return newItem;
    }
  } catch (error: any) {
    logger.error(`Error adding or updating item: ${error.message}`, { error });
    return null;
=======
      logger.info('Seller item created successfully');
      return newItem as ISellerItem;
    }
  } catch (error) {
    logger.error(`Failed to add or update seller item for sellerID ${ seller.seller_id }:`, error);
    throw new Error('Failed to add or update seller item; please try again later');
>>>>>>> 906eced1
  }
};

// Delete existing seller item
export const deleteSellerItem = async (id: string): Promise<ISellerItem | null> => {
  try {
    const deletedSellerItem = await SellerItem.findByIdAndDelete(id).exec();
    return deletedSellerItem ? deletedSellerItem as ISellerItem : null;
  } catch (error) {
    logger.error(`Failed to delete seller item for itemID ${ id }:`, error);
    throw new Error('Failed to delete seller item; please try again later');
  }
};

export const getSellersWithinSanctionedRegion = async (region: ISanctionedRegion): Promise<ISeller[]> => {
  try {
    const sellers = await Seller.find({
      sell_map_center: {
        $geoWithin: {
          $geometry: region.boundary
        }
      }
    }).exec();
    logger.info(`Found ${sellers.length} seller(s) within the sanctioned region: ${region.location}`);
    return sellers;
  } catch (error) {
    logger.error(`Failed to get sellers within sanctioned region ${ region }:`, error);
    throw new Error(`Failed to get sellers within sanctioned region ${ region }; please try again later`);  
  }
};<|MERGE_RESOLUTION|>--- conflicted
+++ resolved
@@ -1,18 +1,14 @@
 import Seller from "../models/Seller";
 import User from "../models/User";
 import UserSettings from "../models/UserSettings";
-import SellerItem from "../models/SellerItem";
 import { VisibleSellerType } from '../models/enums/sellerType';
 import { TrustMeterScale } from "../models/enums/trustMeterScale";
 import { getUserSettingsById } from "./userSettings.service";
 import { IUser, IUserSettings, ISeller, ISellerWithSettings, ISellerItem, ISanctionedRegion } from "../types";
 
 import logger from "../config/loggingConfig";
-<<<<<<< HEAD
 import SellerItem from "../models/SellerItem";
 import mongoose from 'mongoose';
-=======
->>>>>>> 906eced1
 
 // Helper function to get settings for all sellers and merge them into seller objects
 const resolveSellerSettings = async (sellers: ISeller[]): Promise<ISellerWithSettings[]> => {
@@ -240,14 +236,10 @@
     const query = {
       _id: item._id || undefined,
       seller_id: seller.seller_id,
-<<<<<<< HEAD
     };
 
     // Attempt to find the existing item
     const existingItem = await SellerItem.findOne(query);
-=======
-    }).exec();
->>>>>>> 906eced1
 
     if (existingItem) {
       // Update the existing item
@@ -255,17 +247,12 @@
         ...item,
         updated_at: today,
         expired_by: expiredBy,
-        image: image || existingItem.image, // Use existing image if a new one isn't provided
+        image: item.image || existingItem.image, // Use existing image if a new one isn't provided
       });
       const updatedItem = await existingItem.save();
 
-<<<<<<< HEAD
       logger.info('Item updated successfully:', { updatedItem });
       return updatedItem;
-=======
-      logger.info('Seller item updated successfully');
-      return updatedItem as ISellerItem;
->>>>>>> 906eced1
     } else {
       // Ensure item has a unique identifier for creation
       const newItemId = item._id || new mongoose.Types.ObjectId().toString();
@@ -274,21 +261,12 @@
       const newItem = new SellerItem({
         _id: newItemId,
         seller_id: seller.seller_id,
-<<<<<<< HEAD
         name: item.name.trim(),
         description: item.description.trim(),
         price: parseFloat(item.price?.toString() || '0.01'), // Ensure valid price
         stock_level: item.stock_level || '1 available',
         duration: parseInt(item.duration?.toString() || '1'), // Ensure valid duration
-        image: image,
-=======
-        name: item.name,
-        description: item.description,
-        price: item.price,
-        stock_level: item.stock_level,
-        duration: item.duration,
         image: item.image,
->>>>>>> 906eced1
         created_at: today,
         updated_at: today,
         expired_by: expiredBy,
@@ -296,21 +274,12 @@
 
       await newItem.save();
 
-<<<<<<< HEAD
       logger.info('Item created successfully:', { newItem });
       return newItem;
     }
-  } catch (error: any) {
-    logger.error(`Error adding or updating item: ${error.message}`, { error });
-    return null;
-=======
-      logger.info('Seller item created successfully');
-      return newItem as ISellerItem;
-    }
   } catch (error) {
     logger.error(`Failed to add or update seller item for sellerID ${ seller.seller_id }:`, error);
     throw new Error('Failed to add or update seller item; please try again later');
->>>>>>> 906eced1
   }
 };
 
