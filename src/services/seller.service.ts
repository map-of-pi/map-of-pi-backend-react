--- conflicted
+++ resolved
@@ -93,15 +93,10 @@
     const searchFilters = userSettings.search_filters ?? defaultSearchFilters;
 
     // Construct base filter criteria
-<<<<<<< HEAD
-    const baseCriteria: Record<string, any> = {};
-
-=======
     const baseCriteria: Record<string, any> = {
       isRestricted: { $ne: true } // Exclude restricted sellers
     };
     
->>>>>>> 1d337969
     // [Seller Type Filter]
     const sellerTypeFilters: SellerType[] = [];
     if (searchFilters.include_active_sellers) sellerTypeFilters.push(SellerType.Active);
@@ -203,13 +198,8 @@
     // Fetch and merge the settings for each seller
     const sellersWithSettings = await resolveSellerSettings(finalSellerDocs, trustLevelFilters);
     return sellersWithSettings;
-<<<<<<< HEAD
-  } catch (error: any) {
-    logger.error(`Failed to get all sellers: ${error}`);
-=======
   } catch (error) {
     logger.error(`Failed to get all sellers: ${ error }`);
->>>>>>> 1d337969
     throw error;
   }
 };
@@ -234,13 +224,8 @@
       sellerInfo: user as IUser,
       sellerItems: items as ISellerItem[] || null
     } as any;
-<<<<<<< HEAD
-  } catch (error: any) {
-    logger.error(`Failed to get single seller for sellerID ${seller_id}: ${error}`);
-=======
   } catch (error) {
     logger.error(`Failed to get single seller for sellerID ${ seller_id }: ${ error }`);
->>>>>>> 1d337969
     throw error;
   }
 };
@@ -289,13 +274,8 @@
       logger.info('New seller created in the database:', savedSeller);
       return savedSeller as ISeller;
     }
-<<<<<<< HEAD
-  } catch (error: any) {
-    logger.error(`Failed to register or update seller: ${error}`);
-=======
   } catch (error) {
     logger.error(`Failed to register or update seller: ${ error }`);
->>>>>>> 1d337969
     throw error;
   }
 };
@@ -305,13 +285,8 @@
   try {
     const deletedSeller = await Seller.findOneAndDelete({ seller_id }).exec();
     return deletedSeller ? deletedSeller as ISeller : null;
-<<<<<<< HEAD
-  } catch (error: any) {
-    logger.error(`Failed to delete seller for sellerID ${seller_id}: ${error}`);
-=======
   } catch (error) {
     logger.error(`Failed to delete seller for sellerID ${ seller_id }: ${ error }`);
->>>>>>> 1d337969
     throw error;
   }
 };
@@ -330,13 +305,8 @@
     }
     logger.info('fetched item list successfully');
     return existingItems as ISellerItem[];
-<<<<<<< HEAD
-  } catch (error: any) {
-    logger.error(`Failed to get seller items for sellerID ${seller_id}: ${error}`);
-=======
   } catch (error) {
     logger.error(`Failed to get seller items for sellerID ${ seller_id }: ${ error }`);
->>>>>>> 1d337969
     throw error;
   }
 };
@@ -397,13 +367,8 @@
       logger.info('Item created successfully:', { newItem });
       return newItem;
     }
-<<<<<<< HEAD
-  } catch (error: any) {
-    logger.error(`Failed to add or update seller item for sellerID ${seller.seller_id}: ${error}`);
-=======
   } catch (error) {
     logger.error(`Failed to add or update seller item for sellerID ${ seller.seller_id}: ${ error }`);
->>>>>>> 1d337969
     throw error;
   }
 };
@@ -413,32 +378,8 @@
   try {
     const deletedSellerItem = await SellerItem.findByIdAndDelete(id).exec();
     return deletedSellerItem ? deletedSellerItem as ISellerItem : null;
-<<<<<<< HEAD
-  } catch (error: any) {
-    logger.error(`Failed to delete seller item for itemID ${id}: ${error}`);
-    throw error;
-  }
-};
-
-export const getSellersWithinSanctionedRegion = async (region: ISanctionedRegion): Promise<ISeller[]> => {
-  try {
-    const sellers = await Seller.find({
-      sell_map_center: {
-        $geoWithin: {
-          $geometry: region.boundary
-        }
-      }
-    }).exec();
-    logger.info(`Found ${sellers.length} seller(s) within the sanctioned region: ${region.location}`);
-    return sellers;
-  } catch (error: any) {
-    logger.error(`Failed to get sellers within sanctioned region ${region}: ${error}`);
-    throw error;
-  }
-=======
   } catch (error) {
     logger.error(`Failed to delete seller item for itemID ${ id }: ${ error}`);
     throw error;
   }
->>>>>>> 1d337969
 };