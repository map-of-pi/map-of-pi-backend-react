--- conflicted
+++ resolved
@@ -47,19 +47,11 @@
       )
       return updatedSeller as ISeller;
     } else {
-<<<<<<< HEAD
-      const businessName = !sellerData.name ? authUser.user_name : sellerData.name;
-      const newSeller = new Seller({
-        ...sellerData,
-        seller_id: authUser.pi_uid,
-        name: businessName,
-=======
       const shopName = !sellerData.name ? authUser.user_name : sellerData.name;
       const newSeller = new Seller({
         ...sellerData,
         seller_id: authUser.pi_uid,
         name: shopName,
->>>>>>> 40f67c8e
         trust_meter_rating: 100,
         average_rating: 5.0,
         order_online_enabled_pref: false,
