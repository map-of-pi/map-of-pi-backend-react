--- conflicted
+++ resolved
@@ -1,17 +1,11 @@
 import Seller from "../models/Seller";
 import User from "../models/User";
 import UserSettings from "../models/UserSettings";
-<<<<<<< HEAD
-import { ISeller, IUser, IUserSettings } from "../types";
-
-import logger from "../config/loggingConfig";
-import mongoose from "mongoose";
-=======
 import { getUserSettingsById } from "./userSettings.service";
 import { ISeller, IUser, IUserSettings, ISellerWithSettings } from "../types";
 
+import mongoose from "mongoose";
 import logger from "../config/loggingConfig";
->>>>>>> 4803e5f8
 
 // Helper function to get settings for all sellers and merge them into seller objects
 const resolveSellerSettings = async (sellers: ISeller[]): Promise<ISellerWithSettings[]> => {
@@ -141,12 +135,6 @@
       ).exec();
       return updatedSeller as ISeller;
     } else {
-<<<<<<< HEAD
-      sellerData.trust_meter_rating = 100;
-      sellerData.average_rating = mongoose.Types.Decimal128.fromString('5.0');
-
-      const newSeller = new Seller(sellerData);
-=======
       const shopName = !sellerData.name ? authUser.user_name : sellerData.name;
       const newSeller = new Seller({
         ...sellerData,
@@ -155,7 +143,6 @@
         average_rating: 5.0,
         order_online_enabled_pref: false,
       });
->>>>>>> 4803e5f8
       const savedSeller = await newSeller.save();
       return savedSeller as ISeller;
     }
