--- conflicted
+++ resolved
@@ -100,16 +100,7 @@
         .limit(maxNumSellers)
         .hint({ 'updatedAt': -1, 'sell_map_center.coordinates': '2dsphere' })
         .exec();
-<<<<<<< HEAD
-      } else {
-        // If no bounds are provided, return all sellers (without geo-filtering)  
-        sellers = await Seller.find(aggregatedCriteria)
-          .sort({ review_count: -1, updated_at: -1 })
-          .exec();
-      }
-=======
     }
->>>>>>> 89e89cf6
 
     // Fetch and merge the settings for each seller
     const sellersWithSettings = await resolveSellerSettings(sellers);
