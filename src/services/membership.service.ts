--- conflicted
+++ resolved
@@ -77,13 +77,8 @@
     return await new Membership({
       user_id: user?._id,
       pi_uid: user?.pi_uid,
-<<<<<<< HEAD
       membership_class: isSingleClass(membership_class) ? MembershipClassType.CASUAL : membership_class,
       membership_expiration: membership_duration ? new Date(today.getTime() + durationMs) : null,
-=======
-      membership_class,
-      membership_expiry_date: membership_duration ? new Date(today.getTime() + durationMs) : null,
->>>>>>> 898ad227
       mappi_balance: mappi_allowance,
       mappi_used_to_date: 0,
     }).save();
@@ -95,13 +90,8 @@
 
   if (!isSameShoppingClassType(existing.membership_class, membership_class)) {
     Object.assign(existing, {
-<<<<<<< HEAD
       membership_class: isSingleClass(membership_class) ? existing.membership_class : membership_class,
       membership_expiration: membership_duration ? new Date(today.getTime() + durationMs) : null,
-=======
-      membership_class,
-      membership_expiry_date: membership_duration ? new Date(today.getTime() + durationMs) : null,
->>>>>>> 898ad227
       mappi_balance: mappi_allowance + existing.mappi_balance,
     });
     return await existing.save();
@@ -123,13 +113,8 @@
 
   if (newRank > currentRank || newRank < currentRank) {
     Object.assign(existing, {
-<<<<<<< HEAD
       membership_class: isSingleClass(membership_class) ? existing.membership_class : membership_class,
       membership_expiration: new Date(today.getTime() + durationMs),
-=======
-      membership_class,
-      membership_expiry_date: new Date(today.getTime() + durationMs),
->>>>>>> 898ad227
       mappi_balance: mappi_allowance + existing.mappi_balance,
     });
     return await existing.save();
