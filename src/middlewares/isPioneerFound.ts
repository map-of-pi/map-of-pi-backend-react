import { NextFunction, Request, Response } from "express";

import { platformAPIClient } from "../config/platformAPIclient";
import logger from '../config/loggingConfig';

export const isPioneerFound = async (
    req: Request,
    res: Response,
    next: NextFunction
  ) => {
    const authHeader = req.headers.authorization;
    const tokenFromHeader = authHeader && authHeader.split(" ")[1];

    try {
      logger.info("Verifying user's access token with the /me endpoint.");
      // Verify the user's access token with the /me endpoint:
      const me = await platformAPIClient.get(`/v2/me`, { 
<<<<<<< HEAD
        headers: { 'Authorization': `Bearer ${ tokenFromHeader }` }  
=======
        headers: { 'Authorization': `Bearer ${ tokenFromHeader }` } 
>>>>>>> d4ff034b
      });
      
      if (me && me.data) {
        const user = {
          pi_uid: me.data.uid,
          pi_username: me.data.username,
          user_name: me.data.username
        }
        req.body.user = user;
        logger.info(`Pioneer found: ${user.pi_uid} - ${user.pi_username}`);
        return next();
      } else {
        logger.warn("Pioneer not found.");
        return res.status(404).json({message: "Pioneer not found"});
      }
    } catch (error) {
      logger.error('Failed to identify pioneer:', error);
      res.status(500).json({ message: 'Failed to identify | pioneer not found; please try again later'});
    }
  };
  <|MERGE_RESOLUTION|>--- conflicted
+++ resolved
@@ -15,11 +15,7 @@
       logger.info("Verifying user's access token with the /me endpoint.");
       // Verify the user's access token with the /me endpoint:
       const me = await platformAPIClient.get(`/v2/me`, { 
-<<<<<<< HEAD
-        headers: { 'Authorization': `Bearer ${ tokenFromHeader }` }  
-=======
-        headers: { 'Authorization': `Bearer ${ tokenFromHeader }` } 
->>>>>>> d4ff034b
+        headers: { 'Authorization': `Bearer ${auth.accessToken}` } 
       });
       
       if (me && me.data) {
