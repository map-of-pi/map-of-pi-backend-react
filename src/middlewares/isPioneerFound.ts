--- conflicted
+++ resolved
@@ -14,13 +14,8 @@
     try {
       logger.info("Verifying user's access token with the /me endpoint.");
       // Verify the user's access token with the /me endpoint:
-<<<<<<< HEAD
-      const me = await platformAPIClient.get(`/me`, { 
-        headers: { 'Authorization': `Bearer ${auth.accessToken}` } 
-=======
       const me = await platformAPIClient.get(`/v2/me`, { 
         headers: { 'Authorization': `Bearer ${ tokenFromHeader }` }  
->>>>>>> 54fda30c
       });
       
       if (me && me.data) {
